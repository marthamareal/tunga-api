# -*- coding: utf-8 -*-

from __future__ import unicode_literals

import re
import uuid
from decimal import Decimal

import datetime
import tagulous.models
from actstream.models import Action
from dateutil.relativedelta import relativedelta
from django.contrib.contenttypes.fields import GenericRelation, GenericForeignKey
from django.contrib.contenttypes.models import ContentType
from django.core.validators import MaxValueValidator, MinValueValidator
from django.db import models
from django.db.models.aggregates import Min
from django.db.models.query_utils import Q
from django.template.defaultfilters import floatformat, truncatewords
from django.utils.crypto import get_random_string
from django.utils.encoding import python_2_unicode_compatible
from django.utils.html import strip_tags
from django.utils.translation import ugettext_lazy as _
from dry_rest_permissions.generics import allow_staff_or_superuser

from tunga import settings
from tunga.settings import BITONIC_PAYMENT_COST_PERCENTAGE, \
    BANK_TRANSFER_PAYMENT_COST_PERCENTAGE
from tunga_activity.models import ActivityReadLog
from tunga_comments.models import Comment
from tunga_messages.models import Channel
from tunga_profiles.models import Skill, Connection
from tunga_settings.models import VISIBILITY_CHOICES
from tunga_utils import stripe_utils
from tunga_utils.constants import CURRENCY_EUR, CURRENCY_USD, USER_TYPE_DEVELOPER, VISIBILITY_DEVELOPER, VISIBILITY_MY_TEAM, VISIBILITY_CUSTOM, UPDATE_SCHEDULE_HOURLY, UPDATE_SCHEDULE_DAILY, \
    UPDATE_SCHEDULE_WEEKLY, UPDATE_SCHEDULE_MONTHLY, UPDATE_SCHEDULE_QUATERLY, UPDATE_SCHEDULE_ANNUALLY, \
    TASK_PAYMENT_METHOD_BITONIC, TASK_PAYMENT_METHOD_BITCOIN, TASK_PAYMENT_METHOD_BANK, \
    PROGRESS_EVENT_TYPE_DEFAULT, PROGRESS_EVENT_TYPE_PERIODIC, PROGRESS_EVENT_TYPE_MILESTONE, \
    PROGRESS_EVENT_TYPE_SUBMIT, PROGRESS_REPORT_STATUS_ON_SCHEDULE, PROGRESS_REPORT_STATUS_BEHIND, \
    PROGRESS_REPORT_STATUS_STUCK, INTEGRATION_TYPE_REPO, INTEGRATION_TYPE_ISSUE, STATUS_PENDING, \
    STATUS_PROCESSING, STATUS_COMPLETED, STATUS_FAILED, STATUS_INITIATED, \
    APP_INTEGRATION_PROVIDER_SLACK, APP_INTEGRATION_PROVIDER_HARVEST, APP_INTEGRATION_PROVIDER_GITHUB, TASK_TYPE_WEB, \
    TASK_TYPE_MOBILE, TASK_TYPE_OTHER, TASK_CODERS_NEEDED_ONE, TASK_CODERS_NEEDED_MULTIPLE, TASK_SCOPE_TASK, \
    TASK_SCOPE_ONGOING, TASK_BILLING_METHOD_FIXED, TASK_BILLING_METHOD_HOURLY, TASK_SCOPE_PROJECT, TASK_SOURCE_DEFAULT, \
    TASK_SOURCE_NEW_USER, PROGRESS_EVENT_TYPE_COMPLETE, STATUS_INITIAL, STATUS_APPROVED, STATUS_DECLINED, \
    STATUS_ACCEPTED, STATUS_REJECTED, STATUS_SUBMITTED, PROGRESS_EVENT_TYPE_PM, PROGRESS_EVENT_TYPE_CLIENT, \
    TASK_PAYMENT_METHOD_STRIPE, PROGRESS_REPORT_STATUS_BEHIND_BUT_PROGRESSING, PROGRESS_REPORT_STATUS_BEHIND_AND_STUCK, \
    PROGRESS_REPORT_STUCK_REASON_ERROR, PROGRESS_REPORT_STUCK_REASON_POOR_DOC, PROGRESS_REPORT_STUCK_REASON_HARDWARE, \
    PROGRESS_REPORT_STUCK_REASON_UNCLEAR_SPEC, PROGRESS_REPORT_STUCK_REASON_PERSONAL, PROGRESS_REPORT_STUCK_REASON_OTHER, \
<<<<<<< HEAD
    STATUS_CANCELED, STATUS_RETRY, TASK_PAYMENT_METHOD_AYDEN, PROGRESS_EVENT_TYPE_MILESTONE_INTERNAL
=======
    STATUS_CANCELED, STATUS_RETRY, TASK_PAYMENT_METHOD_AYDEN
>>>>>>> 2a07d7fd
from tunga_utils.helpers import round_decimal, get_serialized_id, get_tunga_model, get_edit_token_header
from tunga_utils.models import Upload, Rating
from tunga_utils.validators import validate_btc_address

CURRENCY_CHOICES = (
    (CURRENCY_EUR, 'EUR'),
    (CURRENCY_USD, 'USD')
)

CURRENCY_SYMBOLS = {
    'EUR': '€',
    'USD': '$'
}

UPDATE_SCHEDULE_CHOICES = (
    (UPDATE_SCHEDULE_HOURLY, 'Hour'),
    (UPDATE_SCHEDULE_DAILY, 'Day'),
    (UPDATE_SCHEDULE_WEEKLY, 'Week'),
    (UPDATE_SCHEDULE_MONTHLY, 'Month'),
    (UPDATE_SCHEDULE_QUATERLY, 'Quarter'),
    (UPDATE_SCHEDULE_ANNUALLY, 'Annual')
)


@python_2_unicode_compatible
class Project(models.Model):
    # This model is deprecated ... the task model is now used for both tasks and projects
    user = models.ForeignKey(settings.AUTH_USER_MODEL, related_name='projects_created', on_delete=models.DO_NOTHING)
    title = models.CharField(max_length=200)
    description = models.TextField(blank=True, null=True)
    deadline = models.DateTimeField(blank=True, null=True)
    closed = models.BooleanField(default=False)
    created_at = models.DateTimeField(auto_now_add=True)
    closed_at = models.DateTimeField(blank=True, null=True)

    archived = models.BooleanField(default=False)
    archived_at = models.DateTimeField(blank=True, null=True)

    def __str__(self):
        return self.title

    class Meta:
        ordering = ['-created_at']
        unique_together = ('user', 'title')

    @staticmethod
    @allow_staff_or_superuser
    def has_read_permission(request):
        return request.user.is_project_owner or request.user.is_project_manager

    @allow_staff_or_superuser
    def has_object_read_permission(self, request):
        return request.user == self.user

    @staticmethod
    @allow_staff_or_superuser
    def has_write_permission(request):
        return request.user.is_project_owner or request.user.is_project_manager

    @allow_staff_or_superuser
    def has_object_write_permission(self, request):
        return request.user == self.user

    @property
    def excerpt(self):
        try:
            if self.description:
                return strip_tags(self.description).strip()
        except:
            return None


TASK_TYPE_CHOICES = (
    (TASK_TYPE_WEB, 'Web'),
    (TASK_TYPE_MOBILE, 'Mobile'),
    (TASK_TYPE_OTHER, 'Other')
)

TASK_SCOPE_CHOICES = (
    (TASK_SCOPE_TASK, 'Task'),
    (TASK_SCOPE_PROJECT, 'Project'),
    (TASK_SCOPE_ONGOING, 'Ongoing')
)

TASK_BILLING_CHOICES = (
    (TASK_BILLING_METHOD_FIXED, 'Fixed'),
    (TASK_BILLING_METHOD_HOURLY, 'Hourly')
)

TASK_CODERS_NEEDED_CHOICES = (
    (TASK_CODERS_NEEDED_ONE, 'One coder'),
    (TASK_CODERS_NEEDED_MULTIPLE, 'Multiple coders')
)

TASK_PAYMENT_METHOD_CHOICES = (
    (TASK_PAYMENT_METHOD_AYDEN, 'Pay with Ayden'),
    (TASK_PAYMENT_METHOD_STRIPE, 'Pay with Stripe'),
    (TASK_PAYMENT_METHOD_BITONIC, 'Pay with iDeal / mister cash'),
    (TASK_PAYMENT_METHOD_BITCOIN, 'Pay with BitCoin'),
    (TASK_PAYMENT_METHOD_BANK, 'Pay by bank transfer'),
)

TASK_SOURCE_CHOICES = (
    (TASK_SOURCE_DEFAULT, 'Default'),
    (TASK_SOURCE_NEW_USER, 'New Wizard User')
)


@python_2_unicode_compatible
class MultiTaskPaymentKey(models.Model):
    user = models.ForeignKey(settings.AUTH_USER_MODEL, on_delete=models.DO_NOTHING)
    # Payment
    currency = models.CharField(max_length=5, choices=CURRENCY_CHOICES, default=CURRENCY_CHOICES[0][0])
    amount = models.DecimalField(
        max_digits=19, decimal_places=4, blank=True, null=True, default=None
    )
    payment_method = models.CharField(
        max_length=30, choices=TASK_PAYMENT_METHOD_CHOICES,
        help_text=','.join(['%s - %s' % (item[0], item[1]) for item in TASK_PAYMENT_METHOD_CHOICES]),
        blank=True, null=True
    )
    distribute_only = models.BooleanField(default=False, help_text='True if the task is paid')
    btc_address = models.CharField(max_length=40, validators=[validate_btc_address])
    btc_price = models.DecimalField(max_digits=18, decimal_places=8, blank=True, null=True)
    withhold_tunga_fee = models.BooleanField(
        default=False,
        help_text='Only participant portion will be paid if True, '
                  'and all money paid will be distributed to participants'
    )
    tax_rate = models.DecimalField(
        max_digits=19, decimal_places=4, default=0
    )
    processing = models.BooleanField(default=False, help_text='True if the task is processing')
    paid = models.BooleanField(default=False, help_text='True if the task is paid')

    processing_at = models.DateTimeField(blank=True, null=True)
    paid_at = models.DateTimeField(blank=True, null=True)
    created_at = models.DateTimeField(auto_now_add=True)
    updated_at = models.DateTimeField(auto_now=True)

    def __str__(self):
        return 'Batch Payment #{}'.format(self.id)

    class Meta:
        ordering = ['created_at']

    @staticmethod
    @allow_staff_or_superuser
    def has_read_permission(request):
        return True

    @allow_staff_or_superuser
    def has_object_read_permission(self, request):
        return request.user == self.user

    @staticmethod
    @allow_staff_or_superuser
    def has_write_permission(request):
        return request.user.is_project_owner

    @staticmethod
    @allow_staff_or_superuser
    def has_create_permission(request):
        return request.user.is_project_owner

    @staticmethod
    @allow_staff_or_superuser
    def has_update_permission(request):
        return True

    @allow_staff_or_superuser
    def has_object_write_permission(self, request):
        return request.user == self.user

    @property
    def amount(self):
        connected_tasks = self.distribute_only and self.distribute_tasks or self.tasks
        return sum([task.pay for task in list(connected_tasks.all())])

    @property
    def pay(self):
        if self.withhold_tunga_fee:
            return self.pay_participants
        return self.amount

    @property
    def tax_ratio(self):
        return Decimal(self.tax_rate) * Decimal(0.01)

    @property
    def pay_participants(self):
        connected_tasks = self.distribute_only and self.distribute_tasks or self.tasks
        return sum([task.pay*Decimal(1 - task.tunga_ratio_dev) for task in list(connected_tasks.all())])

    def get_task_share_ratio(self, task):
        if (task.multi_pay_key_id == self.id and not self.distribute_only) or \
                (task.multi_pay_distribute_key_id == self.id and self.distribute_only):
            return task.pay/self.amount
        return 0


@python_2_unicode_compatible
class Task(models.Model):
    user = models.ForeignKey(settings.AUTH_USER_MODEL, related_name='tasks_created', on_delete=models.DO_NOTHING)
    title = models.CharField(max_length=200, blank=True, null=True, default='')
    description = models.TextField(blank=True, null=True)

    # Task structure
    # TODO: Replace parent to become project
    project = models.ForeignKey(Project, related_name='tasks', on_delete=models.SET_NULL, blank=True, null=True)
    parent = models.ForeignKey('self', related_name='sub_tasks', on_delete=models.DO_NOTHING, blank=True, null=True)
    source = models.IntegerField(choices=TASK_SOURCE_CHOICES, default=TASK_SOURCE_DEFAULT)

    # Payment
    billing_method = models.IntegerField(
        choices=TASK_BILLING_CHOICES, default=TASK_BILLING_METHOD_FIXED, blank=True, null=True
    )
    currency = models.CharField(max_length=5, choices=CURRENCY_CHOICES, default=CURRENCY_CHOICES[0][0])
    # Amount placed on task by client
    fee = models.DecimalField(
        max_digits=19, decimal_places=4, blank=True, null=True, default=None
    )
    # Created from developer estimate (hrs * rate/hr)
    bid = models.DecimalField(
        max_digits=19, decimal_places=4, blank=True, null=True, default=None
    )
    dev_rate = models.DecimalField(
        max_digits=19, decimal_places=4, default=19
    )
    pm_rate = models.DecimalField(
        max_digits=19, decimal_places=4, default=39
    )
    tax_rate = models.DecimalField(
        max_digits=19, decimal_places=4, default=0
    )
    # Used to calculate PM hours given the development hrs
    pm_time_percentage = models.DecimalField(
        max_digits=7, decimal_places=4, default=15
    )
    # Percentage of dev fee that goes to Tunga
    tunga_percentage_dev = models.DecimalField(
        max_digits=7, decimal_places=4, default=34.21
    )
    # Percentage of pm fee that goes to Tunga
    tunga_percentage_pm = models.DecimalField(
        max_digits=7, decimal_places=4, default=48.71
    )
    unpaid_balance = models.DecimalField(
        max_digits=19, decimal_places=4, default=0
    )

    # Contact info
    skype_id = models.CharField(max_length=100, blank=True, null=True)

    # Payment related info
    payment_method = models.CharField(
        max_length=30, choices=TASK_PAYMENT_METHOD_CHOICES,
        help_text=','.join(['%s - %s' % (item[0], item[1]) for item in TASK_PAYMENT_METHOD_CHOICES]),
        blank=True, null=True
    )
    btc_address = models.CharField(max_length=40, blank=True, null=True, validators=[validate_btc_address])
    btc_price = models.DecimalField(max_digits=18, decimal_places=8, blank=True, null=True)
    multi_pay_key = models.ForeignKey(
        MultiTaskPaymentKey, related_name='tasks', on_delete=models.DO_NOTHING, blank=True, null=True
    )
    multi_pay_distribute_key = models.ForeignKey(
        MultiTaskPaymentKey, related_name='distribute_tasks', on_delete=models.DO_NOTHING, blank=True, null=True
    )
    includes_pm_fee = models.BooleanField(default=False)

    # Classification details
    type = models.IntegerField(choices=TASK_TYPE_CHOICES, default=TASK_TYPE_OTHER)  # Web, Mobile ...
    scope = models.IntegerField(choices=TASK_SCOPE_CHOICES, default=TASK_SCOPE_TASK)  # task, project or ongoing project
    has_requirements = models.BooleanField(default=False)
    pm_required = models.BooleanField(default=False)
    contact_required = models.BooleanField(
        default=False, help_text='True if client chooses to be contacted for more info?'
    )
    call_required = models.NullBooleanField(
        null=True, help_text='True if client chooses to be called'
    )
    skills = tagulous.models.TagField(Skill, blank=True)
    coders_needed = models.IntegerField(choices=TASK_CODERS_NEEDED_CHOICES, blank=True, null=True)

    # Update settings
    update_interval = models.PositiveIntegerField(default=1)
    update_interval_units = models.PositiveSmallIntegerField(
        choices=UPDATE_SCHEDULE_CHOICES, default=UPDATE_SCHEDULE_DAILY
    )
    survey_client = models.BooleanField(default=True)

    # Audience for the task
    visibility = models.PositiveSmallIntegerField(choices=VISIBILITY_CHOICES, default=VISIBILITY_CHOICES[0][0])

    # Additional task info
    stack_description = models.TextField(blank=True, null=True)
    deliverables = models.TextField(blank=True, null=True)
    url = models.URLField(blank=True, null=True)
    remarks = models.TextField(blank=True, null=True)
    satisfaction = models.SmallIntegerField(blank=True, null=True, help_text="Client's rating of task developers")
    trello_board_url = models.URLField(blank=True, null=True)
    google_drive_url = models.URLField(blank=True, null=True)
    hubspot_deal_id = models.CharField(editable=False, null=True, max_length=12)
    
    # Task state modifiers
    approved = models.BooleanField(
        default=False, help_text='True if task or project is ready for developers'
    )
    review = models.BooleanField(
        default=False, help_text='True if task or project should be reviewed by an admin'
    )
    apply = models.BooleanField(
        default=True, help_text='True if developers can apply for this task (visibility can override this)'
    )
    closed = models.BooleanField(default=False, help_text='True if the task is closed')
    payment_approved = models.BooleanField(default=False)
    payment_link_sent = models.BooleanField(default=False)
    processing = models.BooleanField(default=False, help_text='True if the task is processing')
    paid = models.BooleanField(default=False, help_text='True if the task is paid')
    btc_paid = models.BooleanField(default=False, help_text='True if BTC has been paid in for a Stripe task')
    pay_distributed = models.BooleanField(
        default=False,
        help_text='True if task has been paid and entire payment has been distributed to participating developers'
    )
    archived = models.BooleanField(default=False)
    reminded_complete_task = models.BooleanField(default=False)
    withhold_tunga_fee = models.BooleanField(
        default=False,
        help_text='Only participant portion will be paid if True, '
                  'and all money paid will be distributed to participants'
    )
    withhold_tunga_fee_distribute = models.BooleanField(
        default=False,
        help_text='Only participant portion will be distributed if True, '
                  'and all money paid will be distributed to participants'
    )
    last_drip_mail = models.CharField(max_length=50, blank=True, null=True)

    # Significant event dates
    deadline = models.DateTimeField(blank=True, null=True)
    approved_at = models.DateTimeField(blank=True, null=True)
    apply_closed_at = models.DateTimeField(blank=True, null=True)
    closed_at = models.DateTimeField(blank=True, null=True)
    payment_approved_at = models.DateTimeField(blank=True, null=True)
    payment_link_sent_at = models.DateTimeField(blank=True, null=True)
    processing_at = models.DateTimeField(blank=True, null=True)
    paid_at = models.DateTimeField(blank=True, null=True)
    btc_paid_at = models.DateTimeField(blank=True, null=True)
    archived_at = models.DateTimeField(blank=True, null=True)
    created_at = models.DateTimeField(auto_now_add=True)
    invoice_date = models.DateTimeField(blank=True, null=True)
    complete_task_email_at = models.DateTimeField(blank=True, null=True)
    check_task_email_at = models.DateTimeField(blank=True, null=True)
    schedule_call_start = models.DateTimeField(blank=True, null=True)
    schedule_call_end = models.DateTimeField(blank=True, null=True)
    last_drip_mail_at = models.DateTimeField(blank=True, null=True)
    pause_updates_until = models.DateTimeField(blank=True, null=True)

    # Applications and participation info
    owner = models.ForeignKey(
        settings.AUTH_USER_MODEL, related_name='tasks_owned', on_delete=models.DO_NOTHING, blank=True, null=True
    )
    pm = models.ForeignKey(
        settings.AUTH_USER_MODEL, related_name='tasks_managed', on_delete=models.DO_NOTHING, blank=True, null=True
    )
    applicants = models.ManyToManyField(
            settings.AUTH_USER_MODEL, through='Application', through_fields=('task', 'user'),
            related_name='task_applications', blank=True
    )
    participants = models.ManyToManyField(
            settings.AUTH_USER_MODEL, through='Participation', through_fields=('task', 'user'),
            related_name='task_participants', blank=True)
    payment_approved_by = models.ForeignKey(
        settings.AUTH_USER_MODEL, related_name='tasks_payments_approved',
        on_delete=models.DO_NOTHING, blank=True, null=True
    )

    # Allow non-authenticated wizard user to edit after creation
    edit_token = models.UUIDField(default=uuid.uuid4, editable=False)

    # Tracking info
    analytics_id = models.CharField(max_length=40, blank=True, null=True)

    # Relationships
    comments = GenericRelation(Comment, related_query_name='tasks')
    uploads = GenericRelation(Upload, related_query_name='tasks')
    ratings = GenericRelation(Rating, related_query_name='tasks')
    activity_objects = GenericRelation(
        Action,
        object_id_field='target_object_id',
        content_type_field='target_content_type',
        related_query_name='tasks'
    )
    read_logs = GenericRelation(ActivityReadLog, related_query_name='tasks')

    def __str__(self):
        return self.summary

    class Meta:
        ordering = ['-created_at']

    def save(self, force_insert=False, force_update=False, using=None, update_fields=None):
        if self.id:
            if not self.approved:
                if self.source == TASK_SOURCE_NEW_USER and self.scope == TASK_SCOPE_TASK and self.description and len(
                        self.description.split(' ')) >= 15:
                    self.approved = True
            if self.scope != TASK_SCOPE_TASK and self.pm_required and not self.payment_approved and not self.includes_pm_fee:
                self.includes_pm_fee = True
        else:
            # Analyze new tasks to decide on approval status
            if self.source == TASK_SOURCE_NEW_USER:
                # For tasks from new users, only approve if sufficient info is provided
                if self.scope == TASK_SCOPE_TASK and self.description and len(self.description.split(' ')) >= 15:
                    self.approved = True
                else:
                    self.approved = False
            else:
                # For authenticated users, approve tasks and projects that don't need a PM on creation
                self.approved = bool(
                    self.scope == TASK_SCOPE_TASK or (self.scope == TASK_SCOPE_PROJECT and not self.pm_required)
                )
            self.includes_pm_fee = bool(self.scope != TASK_SCOPE_TASK and self.pm_required)
        super(Task, self).save(
            force_insert=force_insert, force_update=force_update, using=using, update_fields=update_fields
        )

    def has_admin_access(self, user):
        if user and user.is_authenticated():
            if user.is_admin:
                return True
            if user == self.user:
                return True
            if user == self.owner:
                return True
            if user == self.pm:
                return True
            return self.taskaccess_set.filter(user=user).count() == 1
        return False

    @property
    def subtask_participants_inclusive_filter(self):
        return get_tunga_model('tunga_tasks.Participation').objects.filter(
            (Q(task=self) | Q(task__parent=self))
        )

    def get_is_participant(self, user, active_only=True):
        return self.subtask_participants_inclusive_filter.filter(
            user=user, status__in=active_only and [STATUS_ACCEPTED] or [STATUS_INITIAL, STATUS_ACCEPTED]
        ).count() > 0

    @staticmethod
    @allow_staff_or_superuser
    def has_read_permission(request):
        return True

    @allow_staff_or_superuser
    def has_object_read_permission(self, request):
        if str(self.edit_token) == get_edit_token_header(request) or request.user == self.user or \
                (self.parent and request.user == self.parent.user) or \
                self.has_admin_access(request.user) or \
                (request.user.is_authenticated() and request.user.is_project_manager): #and (self.pm == request.user or not self.pm)):
            return True
        elif self.visibility == VISIBILITY_DEVELOPER:
            return request.user.is_authenticated() and request.user.is_developer
        elif self.visibility == VISIBILITY_MY_TEAM:
            return bool(
                Connection.objects.exclude(status=STATUS_REJECTED).filter(
                    Q(from_user=self.user, to_user=request.user) | Q(from_user=request.user, to_user=self.user)
                ).count()
            )
        elif self.visibility == VISIBILITY_CUSTOM:
            return self.subtask_participants_inclusive_filter.filter(
                user=request.user, status__in=[STATUS_INITIAL, STATUS_ACCEPTED]
            ).count()
        return False

    @staticmethod
    @allow_staff_or_superuser
    def has_write_permission(request):
        return not request.user.is_authenticated() or (request.user.is_project_owner or request.user.is_project_manager)

    @staticmethod
    @allow_staff_or_superuser
    def has_create_permission(request):
        return not request.user.is_authenticated() or request.user.is_project_owner or request.user.is_project_manager

    @staticmethod
    @allow_staff_or_superuser
    def has_update_permission(request):
        return True

    @allow_staff_or_superuser
    def has_object_write_permission(self, request):
        return str(self.edit_token) == get_edit_token_header(request) or request.user == self.user or \
               (self.parent and request.user == self.parent.user) or \
               self.has_admin_access(request.user)

    @allow_staff_or_superuser
    def has_object_update_permission(self, request):
        if self.has_object_write_permission(request):
            return True
        # Participants can edit participation info directly on task object
        if request.method in ['PUT', 'PATCH']:
            allowed_keys = [
                'assignee', 'participation', 'participants',
                'confirmed_participants', 'rejected_participants', 'pause_updates_until'
            ]
            if not [x for x in request.data.keys() if not (x in allowed_keys or re.match(r'^file\d*$', x))]:
                return (self.pm and self.pm.id == request.user.id) or self.participation_set.filter(
                    user=request.user, status__in=[STATUS_INITIAL, STATUS_ACCEPTED]
                ).count()
        return False

    @property
    def from_new_user(self):
        return self.source == TASK_SOURCE_NEW_USER

    @property
    def task_number(self):
        return get_serialized_id(self.id, max_digits=3)

    @property
    def tunga_ratio_dev(self):
        return Decimal(self.tunga_percentage_dev) * Decimal(0.01)

    @property
    def tunga_ratio_pm(self):
        return Decimal(self.tunga_percentage_pm) * Decimal(0.01)

    @property
    def pm_time_ratio(self):
        return Decimal(self.pm_time_percentage) * Decimal(0.01)

    @property
    def pay(self):
        return self.bid or self.fee

    @property
    def pay_dev(self):
        return self.pay - self.pay_pm

    @property
    def pay_pm(self):
        if self.is_project and self.pm:
            return self.pm_time_ratio*self.pay
        return 0

    @property
    def tunga_ratio_pm(self):
        return Decimal(self.tunga_percentage_pm) * Decimal(0.01)

    @property
    def tax_ratio(self):
        return Decimal(self.tax_rate) * Decimal(0.01)

    def display_fee(self, amount=None):
        if amount is None:
            amount = self.pay
        if not amount:
            return ''
        if self.currency in CURRENCY_SYMBOLS:
            return '{}{}'.format(CURRENCY_SYMBOLS[self.currency], floatformat(amount, arg=-2))
        return amount or ''
    display_fee.short_description = 'Fee'

    @property
    def is_payable(self):
        return bool(self.pay)

    @property
    def is_task(self):
        return self.scope == TASK_SCOPE_TASK

    @property
    def is_project(self):
        return not self.is_task

    @property
    def is_developer_ready(self):
        if self.scope == TASK_SCOPE_TASK:
            return True
        if self.scope == TASK_SCOPE_PROJECT and not self.pm_required and self.source != TASK_SOURCE_NEW_USER:
            return True
        if self.estimate and self.estimate.status == STATUS_ACCEPTED:
            return True
        return False

    @property
    def requires_estimate(self):
        return not self.is_developer_ready

    @property
    def amount(self):
        processing_share = 0
        if self.payment_method == TASK_PAYMENT_METHOD_BITONIC:
            processing_share = Decimal(BITONIC_PAYMENT_COST_PERCENTAGE) * Decimal(0.01)
        elif self.payment_method == TASK_PAYMENT_METHOD_BANK:
            processing_share = Decimal(BANK_TRANSFER_PAYMENT_COST_PERCENTAGE) * Decimal(0.01)

        amount_details = None
        if self.pay:
            amount_details = dict(
                dict(
                    currency=CURRENCY_SYMBOLS.get(self.currency, ''),
                    pledge=self.pay,
                    developer=Decimal(1 - self.tunga_ratio_dev) * self.pay_dev,
                    pm=Decimal(1 - self.tunga_ratio_pm) * self.pay_pm,
                    processing=self.payment_method == TASK_PAYMENT_METHOD_STRIPE and stripe_utils.calculate_payment_fee(self.pay) or (processing_share * self.pay)
                )
            )
            amount_details['tunga'] = self.pay - (amount_details['developer'] + amount_details['pm'])
            amount_details['total'] = self.pay + amount_details['processing']

            task_owner = self.user
            if self.owner:
                task_owner = self.owner
            vat = task_owner.tax_rate
            vat_amount = Decimal(vat) * Decimal(0.01) * amount_details['total']
            amount_details['vat'] = vat
            amount_details['vat_amount'] = round_decimal(vat_amount, 2)
            amount_details['plus_tax'] = round_decimal(amount_details['total'] + vat_amount, 2)
        return amount_details

    @property
    def summary(self):
        task_summary = ''
        try:
            task_summary = self.title or truncatewords(strip_tags(self.description or '').strip(), 10)
        except:
            pass
        if not task_summary:
            task_summary = '{} #{}'.format(self.is_task and 'Task' or 'Project', self.id)
        return task_summary

    @property
    def detailed_summary(self):
        return '{} - {}'.format((self.owner or self.user).display_name, self.summary)

    @property
    def excerpt(self):
        try:
            return truncatewords(strip_tags(self.description).strip(), 20)
        except:
            return None

    @property
    def skills_list(self):
        return str(self.skills)

    @property
    def payment_status(self):
        if self.paid and self.pay_distributed:
            return 'Paid'
        if self.paid or self.processing:
            return 'Processing'
        return 'Pending'

    @property
    def can_pay_distribution_btc(self):
        return self.payment_method == TASK_PAYMENT_METHOD_STRIPE and self.paid and \
               not self.btc_paid and not self.pay_distributed

    @property
    def milestones(self):
        return self.progressevent_set.filter(
            type__in=[
                PROGRESS_EVENT_TYPE_MILESTONE, PROGRESS_EVENT_TYPE_MILESTONE_INTERNAL, PROGRESS_EVENT_TYPE_SUBMIT
            ]
        )

    @property
    def progress_events(self):
        return self.progressevent_set.all()

    @property
    def participation(self):
        return self.subtask_participants_inclusive_filter.filter(status__in=[STATUS_INITIAL, STATUS_ACCEPTED])

    @property
    def active_participation(self):
        return self.subtask_participants_inclusive_filter.filter(status=STATUS_ACCEPTED)

    @property
    def active_participants(self):
        return list(set([item.user for item in self.active_participation]))

    @property
    def updates_participation(self):
        return self.subtask_participants_inclusive_filter.filter(status=STATUS_ACCEPTED, updates_enabled=True)

    @property
    def updates_participants(self):
        return list(set([item.user for item in self.updates_participation]))

    @property
    def admins(self):
        return list(set([item.user for item in self.taskaccess_set.all()]))

    @property
    def started_at(self):
        return self.subtask_participants_inclusive_filter.filter(status=STATUS_ACCEPTED).aggregate(
            start_date=Min('activated_at'))['start_date']

    @property
    def started(self):
        return bool(self.started_at)

    @property
    def assignee(self):
        try:
            return self.participation_set.get(
                assignee=True, status__in=[STATUS_INITIAL, STATUS_ACCEPTED]
            )
        except:
            return None

    @property
    def invoice(self):
        try:
            return self.taskinvoice_set.all().order_by('-id', '-created_at').first()
        except:
            return None

    @property
    def estimate(self):
        try:
            return self.estimate_set.all().order_by('-id', '-created_at').first()
        except:
            return None

    @property
    def quote(self):
        try:
            return self.quote_set.all().order_by('-id', '-created_at').first()
        except:
            return None

    @property
    def sprints(self):
        try:
            return self.sprint_set.all().order_by('start_date', 'end_date', 'id', 'created_at')
        except:
            return None

    @property
    def update_schedule_display(self):
        if self.update_interval and self.update_interval_units:
            if self.update_interval == 1 and self.update_interval_units == UPDATE_SCHEDULE_DAILY:
                return 'Daily'
            interval_units = str(self.get_update_interval_units_display()).lower()
            if self.update_interval == 1:
                return 'Every %s' % interval_units
            return 'Every %s %ss' % (self.update_interval, interval_units)
        return None

    @property
    def applications(self):
        return self.application_set.filter(status=STATUS_INITIAL)

    @property
    def all_uploads(self):
        return Upload.objects.filter(
            Q(tasks=self) | Q(comments__tasks=self) | Q(progress_reports__event__task=self) |
            Q(tasks__parent=self) | Q(comments__tasks__parent=self) | Q(progress_reports__event__task__parent=self)
        )

    @property
    def activity_stream(self):
        return Action.objects.filter(
            Q(tasks=self) | Q(tasks__parent=self) |
            Q(progress_events__task=self) | Q(progress_events__task__parent=self)
        )

    @property
    def payment_withheld_tunga_fee(self):
        if self.payment_method == TASK_PAYMENT_METHOD_STRIPE:
            return self.withhold_tunga_fee_distribute
        return self.withhold_tunga_fee

    def get_participation_shares(self, return_hash=False):
        participants = self.participation_set.filter(status=STATUS_ACCEPTED).order_by('-share')
        num_participants = participants.count()

        participation_shares = []
        participation_shares_hash = {}

        if participants:
            all_shares = [participant.share or 0 for participant in participants]
            total_shares = all_shares and sum(all_shares) or 0

            for participant in participants:
                if not total_shares:
                    share = 1/Decimal(num_participants)
                else:
                    share = Decimal(participant.share or 0)/Decimal(total_shares)
                share_info = {
                    'participant': participant,
                    'share': share,
                    'value': participant.share or 0
                }
                participation_shares.append(share_info)
                participation_shares_hash[participant.id] = share_info
        return return_hash and participation_shares_hash or participation_shares

    def get_payment_shares(self):
        participation_shares = self.get_participation_shares()
        payment_shares = []

        if participation_shares:
            for data in participation_shares:
                payment_shares.append({
                    'participant': data['participant'],
                    'share': Decimal(data['share'])*Decimal(self.payment_withheld_tunga_fee and 1 or (1 - self.tunga_ratio_dev))*Decimal(self.payment_withheld_tunga_fee and 1 or (1 - self.tax_ratio))
                })
        return payment_shares

    def get_user_participation_share(self, participation_id):
        participation_shares = self.get_participation_shares(return_hash=True)
        if participation_id and isinstance(participation_shares, dict):
            share_info = participation_shares.get(participation_id, None)
            if share_info:
                return share_info.get('share', 0)
        return 0

    def get_user_payment_share(self, participation_id):
        share = self.get_user_participation_share(participation_id=participation_id)
        if share:
            return share*Decimal(self.payment_withheld_tunga_fee and 1 or (1 - self.tunga_ratio_dev))*Decimal(self.payment_withheld_tunga_fee and 1 or (1 - self.tax_ratio))
        return 0


@python_2_unicode_compatible
class TaskAccess(models.Model):
    user = models.ForeignKey(settings.AUTH_USER_MODEL, on_delete=models.CASCADE)
    task = models.ForeignKey(Task, on_delete=models.CASCADE)
    created_by = models.ForeignKey(settings.AUTH_USER_MODEL, on_delete=models.CASCADE, related_name='admins_added')
    created_at = models.DateTimeField(auto_now_add=True)

    def __str__(self):
        return '%s - %s' % (self.user.get_short_name() or self.user.username, self.task.summary)

    class Meta:
        unique_together = ('user', 'task')


REQUEST_STATUS_CHOICES = (
    (STATUS_INITIAL, 'Initial'),
    (STATUS_ACCEPTED, 'Accepted'),
    (STATUS_REJECTED, 'Rejected')
)


@python_2_unicode_compatible
class Application(models.Model):
    user = models.ForeignKey(settings.AUTH_USER_MODEL, on_delete=models.CASCADE)
    task = models.ForeignKey(Task, on_delete=models.CASCADE)
    accepted = models.BooleanField(default=False)
    responded = models.BooleanField(default=False)
    status = models.CharField(
        max_length=20, choices=REQUEST_STATUS_CHOICES,
        help_text=','.join(['%s - %s' % (item[0], item[1]) for item in REQUEST_STATUS_CHOICES]),
        default=STATUS_INITIAL
    )
    pitch = models.CharField(max_length=1000, blank=True, null=True)
    hours_needed = models.PositiveIntegerField(blank=True, null=True)
    hours_available = models.PositiveIntegerField(blank=True, null=True)
    days_available = models.PositiveIntegerField(blank=True, null=True)
    remarks = models.TextField(blank=True, null=True)  # These will also be delivered as messages to the client
    deliver_at = models.DateTimeField(blank=True, null=True)
    created_at = models.DateTimeField(auto_now_add=True)
    channels = GenericRelation(Channel, related_query_name='task_applications')

    def __str__(self):
        return '%s - %s' % (self.user.get_short_name() or self.user.username, self.task.summary)

    class Meta:
        unique_together = ('user', 'task')

    @staticmethod
    @allow_staff_or_superuser
    def has_read_permission(request):
        return True

    @allow_staff_or_superuser
    def has_object_read_permission(self, request):
        return self.has_object_update_permission(request)

    @staticmethod
    @allow_staff_or_superuser
    def has_write_permission(request):
        return request.user.type == USER_TYPE_DEVELOPER

    @staticmethod
    @allow_staff_or_superuser
    def has_update_permission(request):
        return True

    @allow_staff_or_superuser
    def has_object_write_permission(self, request):
        return request.user == self.user

    @allow_staff_or_superuser
    def has_object_update_permission(self, request):
        # Task owner can update applications
        return request.user == self.user or request.user == self.task.user


@python_2_unicode_compatible
class Participation(models.Model):
    user = models.ForeignKey(settings.AUTH_USER_MODEL, on_delete=models.DO_NOTHING)
    task = models.ForeignKey(Task, on_delete=models.CASCADE)
    accepted = models.BooleanField(default=False)
    responded = models.BooleanField(default=False)
    status = models.CharField(
        max_length=20, choices=REQUEST_STATUS_CHOICES,
        help_text=','.join(['%s - %s' % (item[0], item[1]) for item in REQUEST_STATUS_CHOICES]),
        default=STATUS_INITIAL
    )
    assignee = models.BooleanField(default=False)
    role = models.CharField(max_length=100, default='Developer')
    share = models.DecimalField(max_digits=5, decimal_places=2, blank=True, null=True)
    updates_enabled = models.BooleanField(default=True)
    paid = models.BooleanField(default=False)
    satisfaction = models.SmallIntegerField(blank=True, null=True)
    created_by = models.ForeignKey(settings.AUTH_USER_MODEL, related_name='participants_added')
    created_at = models.DateTimeField(auto_now_add=True)
    activated_at = models.DateTimeField(blank=True, null=True)
    pause_updates_until = models.DateTimeField(blank=True, null=True)
    paid_at = models.DateTimeField(blank=True, null=True)

    ratings = GenericRelation(Rating, related_query_name='participants')

    def __str__(self):
        return '#{} | {} - {}'.format(self.id, self.user.get_short_name() or self.user.username, self.task.title)

    class Meta:
        unique_together = ('user', 'task')
        verbose_name_plural = 'participation'

    @allow_staff_or_superuser
    def has_object_read_permission(self, request):
        return self.task.has_object_read_permission(request)

    @allow_staff_or_superuser
    def has_object_write_permission(self, request):
        return request.user == self.user or request.user == self.task.user

    @property
    def payment_share(self):
        return self.task.get_user_payment_share(participation_id=self.id) or 0


@python_2_unicode_compatible
class WorkActivity(models.Model):
    # The target of the activity (estimate, quote or sprint)
    content_type = models.ForeignKey(ContentType, on_delete=models.CASCADE, verbose_name=_('content type'))
    object_id = models.PositiveIntegerField()
    content_object = GenericForeignKey('content_type', 'object_id')

    user = models.ForeignKey(settings.AUTH_USER_MODEL, on_delete=models.DO_NOTHING)
    title = models.CharField(max_length=200)
    description = models.TextField(blank=True, null=True)
    hours = models.FloatField()
    completed = models.NullBooleanField(default=None)
    due_at = models.DateTimeField(blank=True, null=True)
    assignee = models.ForeignKey(settings.AUTH_USER_MODEL, on_delete=models.DO_NOTHING, blank=True, null=True, related_name='assigned_work_activities')
    created_at = models.DateTimeField(auto_now_add=True)
    updated_at = models.DateTimeField(auto_now=True)

    def __str__(self):
        return 'Activity | {}'.format(self.content_object)

    class Meta:
        verbose_name_plural = 'work activities'

    @property
    def dev_fee(self):
        return Decimal(self.hours) * self.content_object.task.dev_rate


@python_2_unicode_compatible
class WorkPlan(models.Model):
    # The target of the activity (estimate, quote or sprint)
    content_type = models.ForeignKey(ContentType, on_delete=models.CASCADE, verbose_name=_('content type'))
    object_id = models.PositiveIntegerField()
    content_object = GenericForeignKey('content_type', 'object_id')

    user = models.ForeignKey(settings.AUTH_USER_MODEL, on_delete=models.DO_NOTHING)
    title = models.CharField(max_length=200)
    description = models.TextField(blank=True, null=True)
    start_date = models.DateTimeField()
    end_date = models.DateTimeField()
    created_at = models.DateTimeField(auto_now_add=True)
    updated_at = models.DateTimeField(auto_now=True)

    def __str__(self):
        return 'WorkPlan | {}'.format(self.content_object)


ESTIMATE_STATUS_CHOICES = (
    (STATUS_INITIAL, 'Initial'),
    (STATUS_SUBMITTED, 'Submitted'),
    # Admins
    (STATUS_APPROVED, 'Approved'),
    (STATUS_DECLINED, 'Declined'),
    # Clients
    (STATUS_ACCEPTED, 'Accepted'),
    (STATUS_REJECTED, 'Rejected'),
)


@python_2_unicode_compatible
class AbstractEstimate(models.Model):
    user = models.ForeignKey(settings.AUTH_USER_MODEL, on_delete=models.DO_NOTHING)
    task = models.ForeignKey(Task, on_delete=models.CASCADE, blank=True, null=True)
    title = models.CharField(max_length=200, blank=True, null=True)
    introduction = models.TextField()

    # Status
    status = models.CharField(
        max_length=20, choices=ESTIMATE_STATUS_CHOICES, default=STATUS_INITIAL,
        help_text=', '.join(['%s - %s' % (item[0], item[1]) for item in ESTIMATE_STATUS_CHOICES])
    )
    start_date = models.DateTimeField(blank=True, null=True)
    end_date = models.DateTimeField(blank=True, null=True)
    submitted_at = models.DateTimeField(blank=True, null=True)

    created_at = models.DateTimeField(auto_now_add=True)
    updated_at = models.DateTimeField(auto_now=True)
    reviewed_email_at = models.DateTimeField(blank=True, null=True)

    # Moderation
    moderated_by = models.ForeignKey(
        settings.AUTH_USER_MODEL, related_name='%(class)s_moderated', on_delete=models.DO_NOTHING, blank=True, null=True
    )
    moderator_comment = models.TextField(blank=True, null=True)
    moderated_at = models.DateTimeField(blank=True, null=True)
    moderator_email_at = models.DateTimeField(blank=True, null=True)

    # Review
    reviewed_by = models.ForeignKey(
        settings.AUTH_USER_MODEL, related_name='%(class)s_reviewed', on_delete=models.DO_NOTHING, blank=True, null=True
    )
    reviewer_comment = models.TextField(blank=True, null=True)
    reviewed_at = models.DateTimeField(blank=True, null=True)
    reviewer_email_at = models.DateTimeField(blank=True, null=True)

    # Relationships
    activity_objects = GenericRelation(
        Action,
        object_id_field='action_object_object_id',
        content_type_field='action_object_content_type',
        related_query_name='%(class)s'
    )
    activities = GenericRelation(WorkActivity, related_query_name='%(class)s')

    def __str__(self):
        return '{} | {}'.format('%(class)'.title(), self.task.summary)

    class Meta:
        abstract = True

    @staticmethod
    @allow_staff_or_superuser
    def has_read_permission(request):
        return request.user.is_project_manager or request.user.is_project_owner

    @allow_staff_or_superuser
    def has_object_read_permission(self, request):
        return self.task.has_object_read_permission(request)

    @staticmethod
    @allow_staff_or_superuser
    def has_write_permission(request):
        return request.user.is_project_manager or request.user.is_project_owner

    @allow_staff_or_superuser
    def has_object_write_permission(self, request):
        return request.user == self.user or request.user == self.task.user

    @property
    def dev_hours(self):
        return sum([x.hours for x in self.activities.all()])

    @property
    def pm_hours(self):
        return Decimal(self.dev_hours)*self.task.pm_time_ratio

    @property
    def hours(self):
        return Decimal(self.dev_hours) + self.pm_hours

    @property
    def dev_fee(self):
        return Decimal(self.dev_hours) * self.task.dev_rate

    @property
    def pm_fee(self):
        return Decimal(self.pm_hours)*self.task.pm_rate

    @property
    def fee(self):
        return self.dev_fee + self.pm_fee

    @property
    def fee_details(self):
        return dict(
            dev=dict(
                hours=self.dev_hours,
                fee=self.dev_fee
            ),
            pm=dict(
                hours=self.pm_hours,
                fee=self.pm_fee
            ),
            total=dict(
                hours=self.dev_hours+self.pm_hours,
                fee=self.dev_fee+self.pm_fee
            )
        )


# @python_2_unicode_compatible
class Estimate(AbstractEstimate):
    pass

QUOTE_STATUS_CHOICES = ESTIMATE_STATUS_CHOICES


# @python_2_unicode_compatible
class Quote(AbstractEstimate):
    # Scope
    in_scope = models.TextField()
    out_scope = models.TextField()
    assumptions = models.TextField()
    deliverables = models.TextField()
    # Solution
    architecture = models.TextField()
    technology = models.TextField()
    # Methodology
    process = models.TextField()
    reporting = models.TextField()

    # Relationships
    plan = GenericRelation(WorkPlan, related_query_name='quotes')


class Sprint(AbstractEstimate):
    pass


@python_2_unicode_compatible
class TimeEntry(models.Model):
    user = models.ForeignKey(settings.AUTH_USER_MODEL, on_delete=models.CASCADE)
    task = models.ForeignKey(Task, on_delete=models.CASCADE)
    spent_at = models.DateField()
    hours = models.FloatField()
    description = models.CharField(max_length=1000, blank=True, null=True)
    created_at = models.DateTimeField(auto_now_add=True)
    updated_at = models.DateTimeField(auto_now=True)

    def __str__(self):
        return '{} hrs | {} - {}'.format(self.hours, self.task.summary, self.user.get_short_name() or self.user.username)

    class Meta:
        ordering = ['spent_at']
        verbose_name_plural = 'time entries'

    @staticmethod
    @allow_staff_or_superuser
    def has_read_permission(request):
        return True

    @allow_staff_or_superuser
    def has_object_read_permission(self, request):
        return request.user == self.user

    @staticmethod
    @allow_staff_or_superuser
    def has_write_permission(request):
        return request.user.type == USER_TYPE_DEVELOPER

    @allow_staff_or_superuser
    def has_object_write_permission(self, request):
        return request.user == self.user


PROGRESS_EVENT_TYPE_CHOICES = (
    (PROGRESS_EVENT_TYPE_DEFAULT, 'Update'),
    (PROGRESS_EVENT_TYPE_PERIODIC, 'Periodic Update'),
    (PROGRESS_EVENT_TYPE_MILESTONE, 'Milestone'),
    (PROGRESS_EVENT_TYPE_SUBMIT, 'Final Draft'),
    (PROGRESS_EVENT_TYPE_COMPLETE, 'Submission'),
    (PROGRESS_EVENT_TYPE_PM, 'PM Report'),
    (PROGRESS_EVENT_TYPE_CLIENT, 'Client Survey'),
    (PROGRESS_EVENT_TYPE_MILESTONE_INTERNAL, 'Internal Milestone'),
)


@python_2_unicode_compatible
class ProgressEvent(models.Model):
    task = models.ForeignKey(Task, on_delete=models.CASCADE)
    type = models.PositiveSmallIntegerField(
        choices=PROGRESS_EVENT_TYPE_CHOICES, default=PROGRESS_EVENT_TYPE_DEFAULT,
        help_text=','.join(['%s - %s' % (item[0], item[1]) for item in PROGRESS_EVENT_TYPE_CHOICES])
    )
    due_at = models.DateTimeField()
    title = models.CharField(max_length=200, blank=True, null=True)
    description = models.CharField(max_length=1000, blank=True, null=True)
    created_by = models.ForeignKey(settings.AUTH_USER_MODEL, related_name='progress_events_created', blank=True, null=True)
    created_at = models.DateTimeField(auto_now_add=True)
    last_reminder_at = models.DateTimeField(blank=True, null=True)
    missed_notification_at = models.DateTimeField(blank=True, null=True)

    activity_objects = GenericRelation(
        Action,
        object_id_field='target_object_id',
        content_type_field='target_content_type',
        related_query_name='progress_events'
    )

    def __str__(self):
        return '%s | %s - %s' % (self.get_type_display(), self.task.summary, self.due_at)

    class Meta:
        # unique_together = ('task', 'due_at')
        ordering = ['-due_at']

    @staticmethod
    @allow_staff_or_superuser
    def has_read_permission(request):
        return True

    @allow_staff_or_superuser
    def has_object_read_permission(self, request):
        return self.task.has_object_read_permission(request)

    @staticmethod
    @allow_staff_or_superuser
    def has_write_permission(request):
        return request.user.is_project_owner or request.user.is_project_manager or request.user.is_project_owner

    @allow_staff_or_superuser
    def has_object_write_permission(self, request):
        return request.user == self.task.user

    def user_report(self, user):
        try:
            reports = self.progressreport_set.filter(user=user)
            if reports:
                return reports[0]
        except:
            pass
        return

    def get_is_participant(self, user, active_only=True):
        if self.type == PROGRESS_EVENT_TYPE_PM:
            if not self.task.is_project or not user.is_project_manager:
                return False
            if self.task.pm:
                return self.task.pm == user
            else:
                return self.task.user == user
        elif self.type == PROGRESS_EVENT_TYPE_CLIENT:
            return self.task.has_admin_access(user)
        return self.task.get_is_participant(user, active_only=active_only)

    @property
    def participants(self):
        participants = []
        if self.type == PROGRESS_EVENT_TYPE_PM:
            if self.task.is_project and self.task.pm:
                participants.append(self.task.pm)
        elif self.type == PROGRESS_EVENT_TYPE_CLIENT:
            if self.task.owner:
                participants.append(self.task.owner)
            else:
                participants.append(self.task.user)
        else:
            participants.extend(self.task.active_participants)
        return participants

    @property
    def pm(self):
        return self.task.pm

    @property
    def status(self):
        if self.progressreport_set.count() > 0:
            return 'completed'
        past_by_24_hours = datetime.datetime.utcnow() - relativedelta(hours=24)
        if self.due_at > past_by_24_hours:
            return 'upcoming'
        return 'missed'


PROGRESS_REPORT_STATUS_CHOICES = (
    (PROGRESS_REPORT_STATUS_ON_SCHEDULE, 'On schedule'),
    (PROGRESS_REPORT_STATUS_BEHIND, 'Behind'),
    (PROGRESS_REPORT_STATUS_STUCK, 'Stuck'),
    (PROGRESS_REPORT_STATUS_BEHIND_BUT_PROGRESSING, 'Behind but Progressing'),
    (PROGRESS_REPORT_STATUS_BEHIND_AND_STUCK, 'Behind and Stuck')
)

PROGRESS_REPORT_STUCK_REASON_CHOICES = (
    (PROGRESS_REPORT_STUCK_REASON_ERROR, 'Resolving an Error'),
    (PROGRESS_REPORT_STUCK_REASON_POOR_DOC, 'Poor Documenatation'),
    (PROGRESS_REPORT_STUCK_REASON_HARDWARE, 'Hardware problem'),
    (PROGRESS_REPORT_STUCK_REASON_UNCLEAR_SPEC, 'Unclear specifications'),
    (PROGRESS_REPORT_STUCK_REASON_PERSONAL, 'Personal Circumstances'),
    (PROGRESS_REPORT_STUCK_REASON_OTHER, 'Other'),
)


@python_2_unicode_compatible
class ProgressReport(models.Model):
    event = models.ForeignKey(ProgressEvent, on_delete=models.CASCADE)
    user = models.ForeignKey(settings.AUTH_USER_MODEL, on_delete=models.DO_NOTHING)

    # Status details
    status = models.PositiveSmallIntegerField(
        choices=PROGRESS_REPORT_STATUS_CHOICES,
        help_text=','.join(
            ['%s - %s' % (item[0], item[1]) for item in PROGRESS_REPORT_STATUS_CHOICES]),
        blank=True, null=True
    )
    percentage = models.PositiveIntegerField(
        validators=[MinValueValidator(0), MaxValueValidator(100)], blank=True, null=True
    )
    accomplished = models.TextField(blank=True, null=True)
    todo = models.TextField(blank=True, null=True)
    obstacles = models.TextField(blank=True, null=True)
    obstacles_prevention = models.TextField(blank=True, null=True)
    remarks = models.TextField(blank=True, null=True)
    stuck_reason = models.PositiveIntegerField(
        choices=PROGRESS_REPORT_STUCK_REASON_CHOICES,
        help_text=','.join(
            ['%s - %s' % (item[0], item[1]) for item in PROGRESS_REPORT_STUCK_REASON_CHOICES]),
        blank=True, null=True
    )
    stuck_details = models.TextField(blank=True, null=True)

    # Deliverables
    rate_deliverables = models.PositiveIntegerField(
        validators=[MinValueValidator(0), MaxValueValidator(10)], blank=True, null=True
    )

    # Deadline Info
    started_at = models.DateTimeField(blank=True, null=True)
    last_deadline_met = models.NullBooleanField(blank=True, null=True)
    deadline_miss_communicated = models.NullBooleanField(blank=True, null=True)
    deadline_report = models.TextField(blank=True, null=True)
    next_deadline = models.DateTimeField(blank=True, null=True)
    next_deadline_meet = models.NullBooleanField(blank=True, null=True)
    next_deadline_fail_reason = models.TextField(blank=True, null=True)

    # PMs only
    team_appraisal = models.TextField(blank=True, null=True)

    # Clients only
    deliverable_satisfaction = models.NullBooleanField(blank=True, null=True)
    rate_communication = models.PositiveIntegerField(
        validators=[MinValueValidator(0), MaxValueValidator(10)], blank=True, null=True
    )
    pm_communication = models.NullBooleanField(blank=True, null=True)

    created_at = models.DateTimeField(auto_now_add=True)
    uploads = GenericRelation(Upload, related_query_name='progress_reports')

    def __str__(self):
        return '{0} - {1}%'.format(self.event, self.percentage)

    @staticmethod
    @allow_staff_or_superuser
    def has_read_permission(request):
        return True

    @allow_staff_or_superuser
    def has_object_read_permission(self, request):
        return self.event.task.has_object_read_permission(request)

    @staticmethod
    @allow_staff_or_superuser
    def has_write_permission(request):
        return request.user.is_developer or request.user.is_project_manager or request.user.is_project_owner

    @allow_staff_or_superuser
    def has_object_write_permission(self, request):
        return request.user == self.user


@python_2_unicode_compatible
class SummaryReport(models.Model):
    task = models.ForeignKey(Task, on_delete=models.CASCADE)
    developer = models.ForeignKey(ProgressReport, related_name='dev_summary_reports', on_delete=models.CASCADE, blank=True, null=True)
    pm = models.ForeignKey(ProgressReport, related_name='pm_summary_reports', on_delete=models.CASCADE, blank=True, null=True)
    owner = models.ForeignKey(ProgressReport, related_name='owner_summary_reports', on_delete=models.CASCADE, blank=True, null=True)

    report_for = models.DateTimeField(auto_now_add=True)

    created_at = models.DateTimeField(auto_now_add=True)
    email_at = models.DateTimeField(auto_now_add=True)
    slack_at = models.DateTimeField(auto_now_add=True)

    def __str__(self):
        return '{0} - {1}%'.format(self.task.summary, self.report_for)

    @staticmethod
    @allow_staff_or_superuser
    def has_read_permission(request):
        return False

    @allow_staff_or_superuser
    def has_object_read_permission(self, request):
        return False

    @staticmethod
    @allow_staff_or_superuser
    def has_write_permission(request):
        return False

    @allow_staff_or_superuser
    def has_object_write_permission(self, request):
        return False


@python_2_unicode_compatible
class IntegrationEvent(models.Model):
    id = models.CharField(max_length=30, primary_key=True)
    name = models.CharField(max_length=30)
    description = models.CharField(max_length=200, blank=True, null=True)
    created_by = models.ForeignKey(
            settings.AUTH_USER_MODEL, blank=True, null=True, related_name='integration_events_created',
            on_delete=models.DO_NOTHING
    )
    created_at = models.DateTimeField(auto_now_add=True)
    updated_at = models.DateTimeField(auto_now=True)

    def __str__(self):
        return '%s - %s' % (self.id, self.name)

    class Meta:
        ordering = ['id', 'name']


APP_INTEGRATION_PROVIDER_CHOICES = (
    (APP_INTEGRATION_PROVIDER_GITHUB, 'GitHub'),
    (APP_INTEGRATION_PROVIDER_SLACK, 'Slack'),
    (APP_INTEGRATION_PROVIDER_HARVEST, 'Harvest'),
)


INTEGRATION_TYPE_CHOICES = (
    (INTEGRATION_TYPE_REPO, 'Repo'),
    (INTEGRATION_TYPE_ISSUE, 'Issue')
)


@python_2_unicode_compatible
class Integration(models.Model):
    task = models.ForeignKey(Task, on_delete=models.CASCADE)
    provider = models.CharField(
        max_length=30, choices=APP_INTEGRATION_PROVIDER_CHOICES,
        help_text=','.join(['%s - %s' % (item[0], item[1]) for item in APP_INTEGRATION_PROVIDER_CHOICES])
    )
    type = models.PositiveSmallIntegerField(
        choices=INTEGRATION_TYPE_CHOICES,
        help_text=','.join(['%s - %s' % (item[0], item[1]) for item in INTEGRATION_TYPE_CHOICES]),
        blank=True, null=True
    )
    events = models.ManyToManyField(IntegrationEvent, related_name='integrations')
    secret = models.CharField(max_length=30, default=get_random_string)
    created_by = models.ForeignKey(settings.AUTH_USER_MODEL, related_name='integrations_created', blank=True, null=True)
    created_at = models.DateTimeField(auto_now_add=True)
    updated_at = models.DateTimeField(auto_now=True)

    def __str__(self):
        return '%s - %s' % (self.get_provider_display(), self.task.summary)

    class Meta:
        unique_together = ('task', 'provider')
        ordering = ['created_at']

    @staticmethod
    @allow_staff_or_superuser
    def has_read_permission(request):
        return True

    @allow_staff_or_superuser
    def has_object_read_permission(self, request):
        return request.user == self.task.user

    @staticmethod
    @allow_staff_or_superuser
    def has_write_permission(request):
        return request.user.is_project_owner or request.user.is_project_manager

    @allow_staff_or_superuser
    def has_object_write_permission(self, request):
        return request.user == self.task.user

    @property
    def hook_id(self):
        return self.get_meta_value('hook_id')

    @property
    def repo_id(self):
        return self.get_meta_value('repo_id')

    @property
    def repo_full_name(self):
        return self.get_meta_value('repo_full_name')

    @property
    def issue_id(self):
        return self.get_meta_value('issue_id')

    @property
    def issue_number(self):
        return self.get_meta_value('issue_number')

    @property
    def project_id(self):
        return self.get_meta_value('project_id')

    @property
    def project_task_id(self):
        return self.get_meta_value('project_task_id')

    @property
    def team_id(self):
        return self.get_meta_value('team_id')

    @property
    def team_name(self):
        return self.get_meta_value('team_name')

    @property
    def channel_id(self):
        return self.get_meta_value('channel_id')

    @property
    def channel_name(self):
        return self.get_meta_value('channel_name')

    @property
    def token(self):
        return self.get_meta_value('token')

    @property
    def token_secret(self):
        return self.get_meta_value('token_secret')

    @property
    def refresh_token(self):
        return self.get_meta_value('refresh_token')

    @property
    def bot_access_token(self):
        if self.provider == APP_INTEGRATION_PROVIDER_GITHUB:
            return self.get_meta_value('bot_access_token')
        return

    @property
    def token_extra(self):
        return self.get_meta_value('token_extra')

    def get_meta_value(self, key):
        try:
            return self.integrationmeta_set.get(meta_key=key).meta_value
        except:
            return None


@python_2_unicode_compatible
class IntegrationMeta(models.Model):
    integration = models.ForeignKey(Integration, on_delete=models.CASCADE)
    meta_key = models.CharField(max_length=30)
    meta_value = models.CharField(max_length=500)
    created_by = models.ForeignKey(
            settings.AUTH_USER_MODEL, related_name='integration_meta_created', blank=True, null=True,
            on_delete=models.DO_NOTHING
    )
    created_at = models.DateTimeField(auto_now_add=True)
    updated_at = models.DateTimeField(auto_now=True)

    def __str__(self):
        return '%s | %s - %s' % (self.integration, self.meta_key, self.meta_value)

    class Meta:
        ordering = ['created_at']


@python_2_unicode_compatible
class IntegrationActivity(models.Model):
    integration = models.ForeignKey(Integration, on_delete=models.CASCADE, related_name='activities')
    event = models.ForeignKey(IntegrationEvent, related_name='integration_activities')
    action = models.CharField(max_length=30, blank=True, null=True)
    url = models.URLField(blank=True, null=True)
    ref = models.CharField(max_length=30, blank=True, null=True)
    ref_name = models.CharField(max_length=50, blank=True, null=True)
    username = models.CharField(max_length=30, blank=True, null=True)
    fullname = models.CharField(max_length=50, blank=True, null=True)
    avatar_url = models.URLField(blank=True, null=True)
    title = models.CharField(max_length=200, blank=True, null=True)
    body = models.TextField(blank=True, null=True)
    created_at = models.DateTimeField(auto_now_add=True)
    updated_at = models.DateTimeField(auto_now=True)

    def __str__(self):
        return '%s | ' % (self.integration, )

    class Meta:
        ordering = ['created_at']

TASK_PAYMENT_TYPE_CHOICES = (
    (TASK_PAYMENT_METHOD_STRIPE, 'Stripe'),
    (TASK_PAYMENT_METHOD_BITCOIN, 'BitCoin')
)


@python_2_unicode_compatible
class TaskPayment(models.Model):
    task = models.ForeignKey(Task, blank=True, null=True)
    multi_pay_key = models.ForeignKey(MultiTaskPaymentKey, blank=True, null=True)
    ref = models.CharField(max_length=255)
    payment_type = models.CharField(
        max_length=30, choices=TASK_PAYMENT_TYPE_CHOICES,
        help_text=','.join(['{} - {}'.format(item[0], item[1]) for item in TASK_PAYMENT_TYPE_CHOICES])
    )

    # BTC / Coinbase
    btc_address = models.CharField(max_length=40, validators=[validate_btc_address], blank=True, null=True)
    btc_price = models.DecimalField(max_digits=18, decimal_places=8, blank=True, null=True)
    btc_received = models.DecimalField(max_digits=18, decimal_places=8, default=0)

    # Stripe
    token = models.CharField(max_length=100, blank=True, null=True)
    email = models.EmailField(blank=True, null=True)
    amount = models.DecimalField(max_digits=19, decimal_places=4, blank=True, null=True)
    currency = models.CharField(max_length=5, choices=CURRENCY_CHOICES, blank=True, null=True)
    charge_id = models.CharField(max_length=100, blank=True, null=True)
    paid = models.BooleanField(default=False)
    captured = models.BooleanField(default=False)

    # Distribution
    processed = models.BooleanField(default=False)

    # Dates
    created_at = models.DateTimeField(auto_now_add=True)
    updated_at = models.DateTimeField(auto_now=True)
    received_at = models.DateTimeField(blank=True, null=True)

    def __str__(self):
        return '{}:{} - {} | {} {}'.format(
            self.get_payment_type_display(),
            self.payment_type == TASK_PAYMENT_METHOD_STRIPE and self.charge_id or self.btc_address,
            self.payment_type == TASK_PAYMENT_METHOD_STRIPE and self.amount or self.btc_received,
            self.task and self.task.summary or 'Multi Task Payment',
            self.task and '#{}'.format(self.task.id) or ''
        )

    class Meta:
        unique_together = ('task', 'ref')
        ordering = ['-created_at']

    def task_btc_share(self, task):
        share_ratio = 1
        if self.multi_pay_key:
            share_ratio = self.multi_pay_key.get_task_share_ratio(task)
        return share_ratio*self.btc_received


PAYMENT_STATUS_CHOICES = (
    (STATUS_PENDING, 'Pending'),
    (STATUS_INITIATED, 'Initiated'),
    (STATUS_PROCESSING, 'Processing'),
    (STATUS_COMPLETED, 'Completed'),
    (STATUS_FAILED, 'Failed'),
    (STATUS_CANCELED, 'Canceled'),
    (STATUS_RETRY, 'Retry'),
)


@python_2_unicode_compatible
class ParticipantPayment(models.Model):
    participant = models.ForeignKey(Participation)
    source = models.ForeignKey(TaskPayment)
    destination = models.CharField(max_length=40, validators=[validate_btc_address], blank=True, null=True)
    idem_key = models.UUIDField(default=uuid.uuid4, editable=False, unique=True)
    ref = models.CharField(max_length=255, blank=True, null=True)
    btc_sent = models.DecimalField(max_digits=18, decimal_places=8, blank=True, null=True)
    btc_received = models.DecimalField(max_digits=18, decimal_places=8, default=0)
    btc_price = models.DecimalField(max_digits=18, decimal_places=8, blank=True, null=True)
    status = models.CharField(
        max_length=30, choices=PAYMENT_STATUS_CHOICES, default=STATUS_PENDING,
        help_text=', '.join(['%s - %s' % (item[0], item[1]) for item in PAYMENT_STATUS_CHOICES])
    )
    created_at = models.DateTimeField(auto_now_add=True)
    external_created_at = models.DateTimeField(blank=True, null=True)
    updated_at = models.DateTimeField(auto_now=True)
    sent_at = models.DateTimeField(blank=True, null=True)
    received_at = models.DateTimeField(blank=True, null=True)
    description = models.CharField(max_length=200, blank=True, null=True)
    extra = models.TextField(blank=True, null=True)  # JSON formatted extra details

    def __str__(self):
        return 'bitcoin:{} - {} | {}'.format(self.destination, self.participant.user, self.description)

    class Meta:
        unique_together = ('participant', 'source')
        ordering = ['-created_at']


@python_2_unicode_compatible
class TaskInvoice(models.Model):
    task = models.ForeignKey(Task)
    user = models.ForeignKey(
        settings.AUTH_USER_MODEL, related_name='invoices_created', on_delete=models.DO_NOTHING, blank=True, null=True
    )
    title = models.CharField(max_length=200)
    fee = models.DecimalField(max_digits=19, decimal_places=4)
    client = models.ForeignKey(settings.AUTH_USER_MODEL, related_name='client_invoices')
    developer = models.ForeignKey(settings.AUTH_USER_MODEL, related_name='developer_invoices', blank=True, null=True)
    currency = models.CharField(max_length=5, choices=CURRENCY_CHOICES, default=CURRENCY_CHOICES[0][0])
    payment_method = models.CharField(
        max_length=30, choices=TASK_PAYMENT_METHOD_CHOICES,
        help_text=','.join(['%s - %s' % (item[0], item[1]) for item in TASK_PAYMENT_METHOD_CHOICES])
    )
    btc_address = models.CharField(max_length=40, validators=[validate_btc_address])
    btc_price = models.DecimalField(max_digits=18, decimal_places=8, blank=True, null=True)
    number = models.CharField(max_length=20, blank=True, null=True)
    withhold_tunga_fee = models.BooleanField(
        default=False,
        help_text='Only participant portion will be paid if True, '
                  'and all money paid will be distributed to participants'
    )
    tax_rate = models.DecimalField(
        max_digits=19, decimal_places=4, default=0
    )
    created_at = models.DateTimeField(auto_now_add=True)
    updated_at = models.DateTimeField(auto_now=True)

    def __str__(self):
        return self.summary

    class Meta:
        ordering = ['created_at']

    @property
    def pay_dev(self):
        return self.fee - self.pay_pm

    @property
    def pay_pm(self):
        if self.task.is_project and self.task.pm:
            return self.task.pm_time_ratio * self.fee
        return 0

    def display_fee(self, amount=None):
        if amount is None:
            amount = self.fee
        if self.currency in CURRENCY_SYMBOLS:
            return '{}{}'.format(CURRENCY_SYMBOLS[self.currency], floatformat(amount, arg=-2))
        return amount or ''
    display_fee.short_description = 'Fee'

    @property
    def amount(self):
        return self.get_amount_details(share=1)

    def get_amount_details(self, share=1):
        share = Decimal(share)
        fee_portion = Decimal(self.fee) * share
        fee_portion_dev = Decimal(self.pay_dev) * share
        fee_portion_pm = Decimal(self.pay_pm) * share

        processing_share = 0
        if self.payment_method == TASK_PAYMENT_METHOD_BITONIC:
            processing_share = Decimal(BITONIC_PAYMENT_COST_PERCENTAGE) * Decimal(0.01)
        elif self.payment_method == TASK_PAYMENT_METHOD_BANK:
            processing_share = Decimal(BANK_TRANSFER_PAYMENT_COST_PERCENTAGE) * Decimal(0.01)

        processing_fee = self.payment_method == TASK_PAYMENT_METHOD_STRIPE and stripe_utils.calculate_payment_fee(fee_portion) or (Decimal(processing_share) * fee_portion)

        amount_details = dict(
            currency=CURRENCY_SYMBOLS.get(self.currency, ''),
            share=share,
            pledge=self.fee,
            portion=round_decimal(fee_portion, 2),
            developer=round_decimal(Decimal(1 - self.task.tunga_ratio_dev) * fee_portion_dev, 2),
            pm=round_decimal(Decimal(1 - self.task.tunga_ratio_pm) * fee_portion_pm, 2),
            processing=round_decimal(processing_fee, 2)
        )

        amount_details['tunga'] = round_decimal(fee_portion - (amount_details['developer'] + amount_details['pm']), 2)
        amount_details['total'] = round_decimal(fee_portion + amount_details['processing'], 2)
        amount_details['total_dev'] = round_decimal(Decimal(self.task.tunga_ratio_dev)*fee_portion_dev + processing_fee, 2)
        amount_details['total_pm'] = round_decimal(Decimal(self.task.tunga_ratio_dev)*fee_portion_pm + processing_fee, 2)

        vat = self.tax_rate
        vat_amount = Decimal(vat) * Decimal(0.01) * amount_details['total']
        amount_details['vat'] = vat
        amount_details['vat_amount'] = round_decimal(vat_amount, 2)
        amount_details['plus_tax'] = round_decimal(amount_details['total'] + vat_amount, 2)
        return amount_details

    @property
    def tax_ratio(self):
        return Decimal(self.tax_rate) * Decimal(0.01)

    @property
    def summary(self):
        return self.number or '%s - Fee: %s' % (self.title, self.display_fee())


@python_2_unicode_compatible
class TaskInvoiceMeta(models.Model):
    invoice = models.ForeignKey(Integration, on_delete=models.CASCADE)
    meta_key = models.CharField(max_length=30)
    meta_value = models.TextField()
    created_at = models.DateTimeField(auto_now_add=True)
    updated_at = models.DateTimeField(auto_now=True)

    def __str__(self):
        return '{} | {}'.format(self.invoice, self.meta_key)

    class Meta:
        ordering = ['created_at']


APPROVED_WITH_CHOICES = (
    (1, 'By the Tunga onboarding procedure'),
    (2, 'A skills testing platform'),
    (3, 'Has worked on Tunga tasks successfully before'),
)


@python_2_unicode_compatible
class SkillsApproval(models.Model):
    participant = models.ForeignKey(Participation)
    approved_with = models.IntegerField(
        choices=APPROVED_WITH_CHOICES,
        help_text=','.join(['%s - %s' % (item[0], item[1]) for item in APPROVED_WITH_CHOICES])
    )
    created_by = models.ForeignKey(settings.AUTH_USER_MODEL, on_delete=models.CASCADE, related_name='skills_approvals')
    created_at = models.DateTimeField(auto_now_add=True)

    def __str__(self):
        return '{} - {} | {}'.format(self.participant, self.created_by, self.approved_with)

    @staticmethod
    @allow_staff_or_superuser
    def has_read_permission(request):
        return True

    @allow_staff_or_superuser
    def has_object_read_permission(self, request):
        return request.user.is_project_manager

    @staticmethod
    @allow_staff_or_superuser
    def has_write_permission(request):
        return request.user.is_project_manager

    @allow_staff_or_superuser
    def has_object_write_permission(self, request):
        return request.user.is_project_manager and request.user == self.created_by<|MERGE_RESOLUTION|>--- conflicted
+++ resolved
@@ -47,11 +47,7 @@
     TASK_PAYMENT_METHOD_STRIPE, PROGRESS_REPORT_STATUS_BEHIND_BUT_PROGRESSING, PROGRESS_REPORT_STATUS_BEHIND_AND_STUCK, \
     PROGRESS_REPORT_STUCK_REASON_ERROR, PROGRESS_REPORT_STUCK_REASON_POOR_DOC, PROGRESS_REPORT_STUCK_REASON_HARDWARE, \
     PROGRESS_REPORT_STUCK_REASON_UNCLEAR_SPEC, PROGRESS_REPORT_STUCK_REASON_PERSONAL, PROGRESS_REPORT_STUCK_REASON_OTHER, \
-<<<<<<< HEAD
     STATUS_CANCELED, STATUS_RETRY, TASK_PAYMENT_METHOD_AYDEN, PROGRESS_EVENT_TYPE_MILESTONE_INTERNAL
-=======
-    STATUS_CANCELED, STATUS_RETRY, TASK_PAYMENT_METHOD_AYDEN
->>>>>>> 2a07d7fd
 from tunga_utils.helpers import round_decimal, get_serialized_id, get_tunga_model, get_edit_token_header
 from tunga_utils.models import Upload, Rating
 from tunga_utils.validators import validate_btc_address
@@ -151,7 +147,7 @@
     (TASK_PAYMENT_METHOD_STRIPE, 'Pay with Stripe'),
     (TASK_PAYMENT_METHOD_BITONIC, 'Pay with iDeal / mister cash'),
     (TASK_PAYMENT_METHOD_BITCOIN, 'Pay with BitCoin'),
-    (TASK_PAYMENT_METHOD_BANK, 'Pay by bank transfer'),
+    (TASK_PAYMENT_METHOD_BANK, 'Pay by bank transfer')
 )
 
 TASK_SOURCE_CHOICES = (
