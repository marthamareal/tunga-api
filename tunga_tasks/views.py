# -*- coding: utf-8 -*-

import datetime
from decimal import Decimal
from urllib import urlencode, quote_plus

import django_rq
from allauth.socialaccount.providers.github.provider import GitHubProvider
from dateutil.parser import parse
from django.contrib.contenttypes.models import ContentType
from django.db.models import Sum
from django.db.models.query_utils import Q
from django.http.response import HttpResponse
from django.shortcuts import redirect
from django.template.loader import render_to_string
from django.utils.crypto import get_random_string
from django.views.decorators.csrf import csrf_exempt
from dry_rest_permissions.generics import DRYPermissions, DRYObjectPermissions
from oauthlib import oauth1
from oauthlib.oauth1 import SIGNATURE_TYPE_QUERY
from rest_framework import viewsets, status
from rest_framework.decorators import detail_route, api_view, permission_classes
from rest_framework.exceptions import ValidationError, NotAuthenticated, PermissionDenied
from rest_framework.generics import get_object_or_404
from rest_framework.permissions import IsAuthenticated, AllowAny, IsAdminUser
from rest_framework.renderers import StaticHTMLRenderer
from rest_framework.response import Response
from rest_framework.reverse import reverse
from stripe.error import InvalidRequestError
from weasyprint import HTML

from tunga.settings import BITONIC_CONSUMER_KEY, BITONIC_CONSUMER_SECRET, BITONIC_ACCESS_TOKEN, BITONIC_TOKEN_SECRET, \
    BITONIC_URL, TUNGA_URL
from tunga_activity.filters import ActionFilter
from tunga_activity.models import ActivityReadLog
from tunga_activity.serializers import SimpleActivitySerializer, LastReadActivitySerializer
from tunga_tasks import slugs
from tunga_tasks.background import process_invoices
from tunga_tasks.filterbackends import TaskFilterBackend, ApplicationFilterBackend, ParticipationFilterBackend, \
    TimeEntryFilterBackend, ProjectFilterBackend, ProgressReportFilterBackend, \
    ProgressEventFilterBackend
from tunga_tasks.filters import TaskFilter, ApplicationFilter, ParticipationFilter, TimeEntryFilter, \
    ProjectFilter, ProgressReportFilter, ProgressEventFilter, EstimateFilter, QuoteFilter, TaskPaymentFilter, \
    ParticipantPaymentFilter, SkillsApprovalFilter, SprintFilter, TaskDocumentFilter
from tunga_tasks.models import Task, Application, Participation, TimeEntry, Project, ProgressReport, ProgressEvent, \
    Integration, IntegrationMeta, IntegrationActivity, TaskPayment, TaskInvoice, Estimate, Quote, \
    MultiTaskPaymentKey, ParticipantPayment, SkillsApproval, Sprint, TaskDocument
from tunga_tasks.notifications.generic import notify_new_task_invoice, notify_hubspot_change
from tunga_tasks.renderers import PDFRenderer
from tunga_tasks.serializers import TaskSerializer, ApplicationSerializer, ParticipationSerializer, \
    TimeEntrySerializer, ProjectSerializer, ProgressReportSerializer, ProgressEventSerializer, \
    IntegrationSerializer, TaskPaySerializer, EstimateSerializer, QuoteSerializer, \
    MultiTaskPaymentKeySerializer, TaskPaymentSerializer, ParticipantPaymentSerializer, SimpleProgressEventSerializer, \
<<<<<<< HEAD
    SimpleProgressReportSerializer, SimpleTaskSerializer, SkillsApprovalSerializer, SprintSerializer
from tunga_tasks.tasks import complete_bitpesa_payment, \
=======
    SimpleProgressReportSerializer, SimpleTaskSerializer, SkillsApprovalSerializer, SprintSerializer, \
    TaskDocumentSerializer
from tunga_utils.serializers import TaskInvoiceSerializer
from tunga_tasks.tasks import distribute_task_payment, generate_invoice_number, complete_bitpesa_payment, \
>>>>>>> 651f39a6
    update_multi_tasks
from tunga_tasks.utils import save_integration_tokens, get_integration_token
from tunga_utils import github, coinbase_utils, bitcoin_utils, bitpesa, stripe_utils
from tunga_utils.constants import TASK_PAYMENT_METHOD_BITONIC, STATUS_ACCEPTED, \
    TASK_PAYMENT_METHOD_STRIPE, CURRENCY_EUR, TASK_PAYMENT_METHOD_BITCOIN
from tunga_utils.filterbackends import DEFAULT_FILTER_BACKENDS
from tunga_utils.mixins import SaveUploadsMixin
from tunga_utils.serializers import TaskInvoiceSerializer


class ProjectViewSet(viewsets.ModelViewSet):
    """
    Project Resource
    ---
    list:
        parameters_strategy: merge
        parameters:
            - name: filter
              description: Project filter e.g [running]
              type: string
              paramType: query
    """
    queryset = Project.objects.exclude(archived=True)
    serializer_class = ProjectSerializer
    permission_classes = [IsAuthenticated, DRYPermissions]
    filter_class = ProjectFilter
    filter_backends = DEFAULT_FILTER_BACKENDS + (ProjectFilterBackend,)
    search_fields = ('title', 'description')

    def perform_destroy(self, instance):
        instance.archived = True
        instance.archived_at = datetime.datetime.utcnow()
        instance.save()


class TaskViewSet(viewsets.ModelViewSet, SaveUploadsMixin):
    """
    Task Resource
    ---
    list:
        parameters_strategy: merge
        parameters:
            - name: filter
              description: Task filter e.g [running, my-tasks, saved, skills, my-clients]
              type: string
              paramType: query
    """
    queryset = Task.objects.filter(Q(archived=False) | Q(paid=True))
    serializer_class = TaskSerializer
    permission_classes = [DRYPermissions]
    filter_class = TaskFilter
    filter_backends = DEFAULT_FILTER_BACKENDS + (TaskFilterBackend,)
    search_fields = ('title', 'description', 'skills__name')

    def get_serializer_class(self):
        if self.request.GET.get('simple', False):
            return SimpleTaskSerializer
        return self.serializer_class

    def perform_destroy(self, instance):
        instance.archived = True
        instance.archived_at = datetime.datetime.utcnow()
        instance.save()

    @detail_route(
        methods=['post'], url_path='read',
        permission_classes=[IsAuthenticated], serializer_class=LastReadActivitySerializer
    )
    def update_read(self, request, pk=None):
        """
        Updates user's read_at for channel
        ---
        request_serializer: LastReadActivitySerializer
        response_serializer: TaskSerializer
        """
        serializer = self.get_serializer(data=request.data)
        serializer.is_valid(raise_exception=True)
        last_read = serializer.validated_data['last_read']
        task = get_object_or_404(self.get_queryset(), pk=pk)
        if task.has_object_read_permission(request):
            ActivityReadLog.objects.update_or_create(
                user=request.user,
                content_type=ContentType.objects.get_for_model(task), object_id=task.id,
                defaults={'last_read': last_read}
            )
            response_serializer = TaskSerializer(task, context={'request': request})
            return Response(response_serializer.data)
        return Response(
            {'status': 'Unauthorized', 'message': 'No access to this task'},
            status=status.HTTP_401_UNAUTHORIZED
        )

    @detail_route(
        methods=['post'], url_path='claim',
        permission_classes=[IsAuthenticated]
    )
    def claim(self, request, pk=None):
        """
        Claim a project
        ---
        response_serializer: TaskSerializer
        """
        task = get_object_or_404(self.get_queryset(), pk=pk)
        if task.has_object_read_permission(request):
            task.pm = request.user
            task.save()
            response_serializer = TaskSerializer(task, context={'request': request})
            return Response(response_serializer.data)
        return Response(
            {'status': 'Unauthorized', 'message': 'No access to this task'},
            status=status.HTTP_401_UNAUTHORIZED
        )

    @detail_route(
        methods=['post'], url_path='return',
        permission_classes=[IsAuthenticated]
    )
    def return_project(self, request, pk=None):
        """
        Return a project
        ---
        request_serializer: None
        response_serializer: TaskSerializer
        """
        task = get_object_or_404(self.get_queryset(), pk=pk)
        if task.has_object_read_permission(request):
            task.pm = None
            task.save()
            response_serializer = TaskSerializer(task, context={'request': request})
            return Response(response_serializer.data)
        return Response(
            {'status': 'Unauthorized', 'message': 'No access to this task'},
            status=status.HTTP_401_UNAUTHORIZED
        )

    @detail_route(
        methods=['get'], url_path='activity',
        permission_classes=[IsAuthenticated],
        serializer_class=SimpleActivitySerializer,
        filter_class=None,
        filter_backends=DEFAULT_FILTER_BACKENDS,
        search_fields=('comments__body',)
    )
    def activity(self, request, pk=None):
        """
        Task Activity Endpoint
        ---
        response_serializer: SimpleActivitySerializer
        omit_parameters:
            - query
        """
        task = get_object_or_404(self.get_queryset(), pk=pk)
        self.check_object_permissions(request, task)

        queryset = ActionFilter(request.GET, self.filter_queryset(task.activity_stream.all().order_by('-id')))
        page = self.paginate_queryset(queryset.qs)
        if page is not None:
            serializer = self.get_serializer(page, many=True)
            return self.get_paginated_response(serializer.data)

        serializer = self.get_serializer(queryset, many=True)
        return Response(serializer.data)

    @detail_route(
        methods=['get', 'post', 'put'], url_path='invoice',
        serializer_class=TaskPaySerializer, permission_classes=[IsAuthenticated]
    )
    def invoice(self, request, pk=None):
        """
        Task Invoice Endpoint
        ---
        request_serializer: TaskPaySerializer
        response_serializer: TaskInvoiceSerializer
        omit_parameters:
            - query
        """
        task = get_object_or_404(self.get_queryset(), pk=pk)
        self.check_object_permissions(request, task)

        invoice = task.invoice

        if request.method == 'POST':
            serializer = self.get_serializer(data=request.data)
            serializer.is_valid(raise_exception=True)

            fee = serializer.validated_data['fee']
            payment_method = serializer.validated_data['payment_method']
            withhold_tunga_fee = serializer.validated_data['withhold_tunga_fee']

            if fee < task.pay:
                raise ValidationError({
                    'fee': 'You cannot reduce the fee for the task, Please contact support@tunga.io for assistance'
                })

            task.bid = fee
            task.payment_method = payment_method
            task.withhold_tunga_fee = withhold_tunga_fee

            task_owner = task.user
            if task.owner:
                task_owner = task.owner

            final_tax_rate = 0
            if not task.tax_exempt:
                final_tax_rate = task_owner.tax_rate
            task.tax_rate = final_tax_rate

            try:
                btc_price = coinbase_utils.get_btc_price(task.currency)
                task.btc_price = btc_price
            except:
                task.btc_price = None

            if not task.btc_address or not bitcoin_utils.is_valid_btc_address(task.btc_address):
                try:
                    address = coinbase_utils.get_new_address(coinbase_utils.get_api_client())
                    task.btc_address = address
                except:
                    task.btc_address = None

            task.full_clean()
            task.save()

            developer = None
            try:
                assignee = task.participation_set.filter(
                    status=STATUS_ACCEPTED
                ).order_by('-assignee').earliest('created_at')
                developer = assignee.user
            except:
                pass

            # if not developer:
            #    raise ValidationError({
            #        'fee': 'Please assign a developer to the task or contact support@tunga.io for assistance'
            #    })

            # Save Invoice
            invoice = TaskInvoice.objects.create(
                task=task,
                user=request.user,
                title=task.title,
                fee=task.pay,
                client=task.owner or task.user,
                developer=developer,
                payment_method=task.payment_method,
                btc_price=btc_price,
                btc_address=task.btc_address,
                withhold_tunga_fee=task.withhold_tunga_fee,
                tax_rate=task.tax_rate
            )

            # Send notifications for generated invoice
            notify_new_task_invoice.delay(invoice.id)

        response_serializer = TaskInvoiceSerializer(invoice, context={'request': request})
        return Response(response_serializer.data)

    @detail_route(
        methods=['get', 'post'], url_path='pay/(?P<provider>[^/]+)',
        serializer_class=TaskPaySerializer,
        permission_classes=[IsAuthenticated]
    )
    def pay(self, request, pk=None, provider=None):
        """
            Task Payment Provider Endpoint
            ---
            omit_serializer: true
            omit_parameters:
                - query
            """
        task = self.get_object()

        if provider == TASK_PAYMENT_METHOD_STRIPE:
            # Pay with Stripe
            payload = request.data
            paid_at = datetime.datetime.utcnow()

            stripe = stripe_utils.get_client()

            try:
                customer = stripe.Customer.create(**dict(source=payload['token'], email=payload['email']))

                charge = stripe.Charge.create(
                    idempotency_key=payload.get('idem_key', None),
                    **dict(
                        amount=payload['amount'],
                        description=payload.get('description', task.summary),
                        currency=payload.get('currency', CURRENCY_EUR),
                        customer=customer.id,
                        metadata=dict(
                            task_id=task.id,
                            invoice_id=payload.get('invoice_id', '')
                        )
                    )
                )

                task_pay, created = TaskPayment.objects.get_or_create(
                    task=task, ref=charge.id, payment_type=TASK_PAYMENT_METHOD_STRIPE,
                    defaults=dict(
                        token=payload['token'],
                        email=payload['email'],
                        amount=Decimal(charge.amount) * Decimal(0.01),
                        currency=(charge.currency or CURRENCY_EUR).upper(),
                        charge_id=charge.id,
                        paid=charge.paid,
                        captured=charge.captured,
                        received_at=paid_at
                    )
                )
                task.paid = True
                task.paid_at = paid_at
                task.unpaid_balance = 0
                task.save()

                # distribute_task_payment.delay(task.id)

                task_serializer = TaskSerializer(task, context={'request': request})
                task_payment_serializer = TaskPaymentSerializer(task_pay, context={'request': request})
                return Response(dict(task=task_serializer.data, payment=task_payment_serializer.data))
            except InvalidRequestError:
                return Response(dict(message='We could not process your payment! Please contact hello@tunga.io'),
                                status=status.HTTP_500_INTERNAL_SERVER_ERROR)
        elif provider == TASK_PAYMENT_METHOD_BITONIC:
            # Pay with Bitonic
            payload = request.GET

            callback = '{}://{}/task/{}/rate/'.format(request.scheme, request.get_host(), pk)
            next_url = callback
            if task and task.has_object_write_permission(request) and bitcoin_utils.is_valid_btc_address(task.btc_address):
                if provider == TASK_PAYMENT_METHOD_BITONIC:
                    client = oauth1.Client(
                        BITONIC_CONSUMER_KEY, BITONIC_CONSUMER_SECRET, BITONIC_ACCESS_TOKEN, BITONIC_TOKEN_SECRET,
                        callback_uri=callback, signature_type=SIGNATURE_TYPE_QUERY
                    )

                    q_string = urlencode({
                        'ext_data': task.summary.encode('utf-8'),
                        'bitcoinaddress': task.btc_address,
                        'ordertype': 'buy',
                        'euros': payload['amount']
                    })
                    req_data = client.sign('%s/?%s' % (BITONIC_URL, q_string), http_method='GET')
                    next_url = req_data[0]

                    task.processing = True
                    task.processing_at = datetime.datetime.utcnow()
                    task.unpaid_balance = 0
                    task.save()
            return redirect(next_url)

    @detail_route(
        methods=['get'], url_path='download/invoice',
        renderer_classes=[PDFRenderer, StaticHTMLRenderer],
        permission_classes=[AllowAny]
    )
    def download_invoice(self, request, pk=None):
        """
        Download Task Invoice Endpoint
        ---
        omit_serializer: True
        omit_parameters:
            - query
        """
        current_url = '%s?%s' % (
            reverse(request.resolver_match.url_name, kwargs={'pk': pk}),
            urlencode(request.query_params)
        )
        login_url = '/signin?next=%s' % quote_plus(current_url)
        if not request.user.is_authenticated():
            return redirect(login_url)

        tasks = list()
        target_task = None

        if pk != 'all':
            target_task = get_object_or_404(self.get_queryset(), pk=pk)
            if target_task:
                try:
                    self.check_object_permissions(request, target_task)
                except NotAuthenticated:
                    return redirect(login_url)
                except PermissionDenied:
                    return HttpResponse("You do not have permission to access this invoice")

                tasks.append(target_task)

        invoice_types = list()
        if request.user.is_project_owner and not request.user.is_admin:
            # Clients only access there invoices
            invoice_types = ['client']
        else:
            invoice_q_type = request.query_params.get('type', None)
            if invoice_q_type in ['client', 'tunga', 'developer']:
                invoice_types = [invoice_q_type]
            elif request.user.is_admin or request.user.is_developer:
                invoice_types = [u'client', u'tunga', u'developer']

        if target_task:
            rendered_html = process_invoices(pk, invoice_types=invoice_types, user_id=request.user.id, is_admin=request.user.is_admin)
            if rendered_html:
                if request.accepted_renderer.format == 'html':
                    return HttpResponse(rendered_html)
                if target_task:
                    pdf_file = HTML(string=rendered_html, encoding='utf-8').write_pdf()
                    http_response = HttpResponse(pdf_file, content_type='application/pdf')
                    http_response['Content-Disposition'] = 'filename="invoice_{}.pdf"'.format(
                        target_task and target_task.summary or pk)
                    return http_response
            else:
                return HttpResponse("Could not generate an invoice, Please contact support@tunga.io")
        else:
            pdf_path = 'media/all_invoices_{}.pdf'.format(
                str(datetime.datetime.utcnow()).replace('-', '_').replace(' ', '_').replace('.', '_').replace(':', '_'))
            queue = django_rq.get_queue('default')
            queue.enqueue(process_invoices, args=(pk,), kwargs=dict(invoice_types=invoice_types, user_id=request.user.id, is_admin=request.user.is_admin, filepath=pdf_path), timeout=900)
            return HttpResponse("Your pdf has been saved to:  {}/{}".format(TUNGA_URL, pdf_path))

    @detail_route(
        methods=['get'], url_path='download/estimate',
        renderer_classes=[PDFRenderer, StaticHTMLRenderer],
        permission_classes=[AllowAny]
    )
    def download_task_estimate(self, request, pk=None):
        """
        Download Task Estimate Endpoint
        ---
        omit_serializer: True
        omit_parameters:
            - query
        """
        current_url = '%s?%s' % (
            reverse(request.resolver_match.url_name, kwargs={'pk': pk}),
            urlencode(request.query_params)
        )
        login_url = '/signin?next=%s' % quote_plus(current_url)
        if not request.user.is_authenticated():
            return redirect(login_url)

        task = get_object_or_404(self.get_queryset(), pk=pk)

        estimate = task.estimate

        try:
            self.check_object_permissions(request, estimate)
        except NotAuthenticated:
            return redirect(login_url)
        except PermissionDenied:
            return HttpResponse("You do not have permission to access this estimate")

        if estimate:
            ctx = {
                'user': request.user,
                'estimate': estimate
            }

            rendered_html = render_to_string("tunga/pdf/estimate.html", context=ctx).encode(encoding="UTF-8")

            if request.accepted_renderer.format == 'html':
                return HttpResponse(rendered_html)

            pdf_file = HTML(string=rendered_html, encoding='utf-8').write_pdf()
            http_response = HttpResponse(pdf_file, content_type='application/pdf')
            http_response['Content-Disposition'] = 'filename="estimate.pdf"'
            return http_response
        return HttpResponse("Could not generate the estimate, Please contact support@tunga.io")

    @detail_route(
        methods=['get'], url_path='download/quote',
        renderer_classes=[PDFRenderer, StaticHTMLRenderer],
        permission_classes=[AllowAny]
    )
    def download_task_quote(self, request, pk=None):
        """
        Download Task Estimate Endpoint
        ---
        omit_serializer: True
        omit_parameters:
            - query
        """
        current_url = '%s?%s' % (
            reverse(request.resolver_match.url_name, kwargs={'pk': pk}),
            urlencode(request.query_params)
        )
        login_url = '/signin?next=%s' % quote_plus(current_url)
        if not request.user.is_authenticated():
            return redirect(login_url)

        task = get_object_or_404(self.get_queryset(), pk=pk)

        quote = task.quote

        try:
            self.check_object_permissions(request, quote)
        except NotAuthenticated:
            return redirect(login_url)
        except PermissionDenied:
            return HttpResponse("You do not have permission to access this quote")

        if quote:
            ctx = {
                'user': request.user,
                'quote': quote
            }

            rendered_html = render_to_string("tunga/pdf/quote.html", context=ctx).encode(encoding="UTF-8")

            if request.accepted_renderer.format == 'html':
                return HttpResponse(rendered_html)
            pdf_file = HTML(string=rendered_html, encoding='utf-8').write_pdf()
            http_response = HttpResponse(pdf_file, content_type='application/pdf')
            http_response['Content-Disposition'] = 'filename="task_quote.pdf"'
            return http_response
        return HttpResponse("Could not generate the quote, Please contact support@tunga.io")

    @detail_route(
        methods=['get', 'post', 'put', 'patch'], url_path='integration/(?P<provider>[^/]+)',
        serializer_class=IntegrationSerializer
    )
    def integration(self, request, pk=None, provider=None):
        """
        Manage Task Integrations
        ---
        serializer: IntegrationSerializer
        omit_parameters:
            - query
        """
        get_object_or_404(self.queryset, pk=pk)
        queryset = Integration.objects.filter(task_id=pk, provider=provider)
        if request.method == 'GET':
            instance = get_object_or_404(queryset)
            self.check_object_permissions(request, instance)
            serializer = self.get_serializer(instance, context={'request': request})
            return Response(serializer.data)
        elif request.method == 'POST':
            request_data = dict(request.data)
            request_data['provider'] = provider
            request_data['task'] = pk

            try:
                instance = queryset.latest('created_at')
            except Integration.DoesNotExist:
                instance = None

            if instance:
                self.check_object_permissions(request, instance)
            else:
                self.check_permissions(request)
            serializer = self.get_serializer(instance, data=request_data, context={'request': request})
            serializer.is_valid(raise_exception=True)

            if provider == GitHubProvider.id:
                secret = get_random_string()
                if instance:
                    secret = instance.secret or secret

                data = {
                    'name': 'web',
                    'config': {
                        'url': '%s://%s/task/%s/hook/%s/' % (request.scheme, request.get_host(), pk, provider),
                        'content_type': 'json',
                        'secret': secret
                    },
                    'events': github.transform_to_github_events(request_data['events']),
                    'active': True
                }

                repo_full_name = None
                repo = request_data.get('repo', None)
                if repo:
                    repo_full_name = repo.get('full_name', None)
                if not repo_full_name and instance:
                    repo_full_name = instance.repo_full_name

                if not repo_full_name:
                    return Response({'status': 'Bad Request'}, status.HTTP_400_BAD_REQUEST)

                web_hook_endpoint = '/repos/%s/hooks' % repo_full_name
                hook_method = 'post'

                if instance and instance.hook_id:
                    web_hook_endpoint += '/%s' % instance.hook_id
                    hook_method = 'patch'

                social_token = get_integration_token(request.user, provider, task=pk)
                if not social_token:
                    return Response({'status': 'Unauthorized'}, status.HTTP_401_UNAUTHORIZED)

                r = github.api(endpoint=web_hook_endpoint, method=hook_method, data=data,
                               access_token=social_token.token)
                if r.status_code in [200, 201]:
                    hook = r.json()
                    integration = serializer.save(secret=secret)
                    if 'id' in hook:
                        IntegrationMeta.objects.update_or_create(
                            integration=integration, meta_key='hook_id', defaults={'meta_value': hook['id']}
                        )
                    if not integration.token:
                        save_integration_tokens(request.user, pk, provider)
                    return Response(serializer.data)
                return Response(r.json(), r.status_code)
            else:
                integration = serializer.save()
                if not integration.token:
                    save_integration_tokens(request.user, pk, provider)
                return Response(serializer.data)
        else:
            return Response({'status': 'Method not allowed'}, status.HTTP_405_METHOD_NOT_ALLOWED)

    @detail_route(
        methods=['post'], url_path='hook/(?P<provider>[^/]+)',
        permission_classes=[AllowAny]
    )
    def hook(self, request, pk=None, provider=None):
        """
        Task Integration Hook
        Receives web hooks from different providers
        ---
        omit_serializer: true
        omit_parameters:
            - query
        """
        try:
            integration = Integration.objects.filter(task_id=pk, provider=provider).latest('created_at')
        except:
            integration = None
        if integration:
            github_event_name = request.META.get(github.HEADER_EVENT_NAME, None)
            delivery_id = request.META.get(github.HEADER_DELIVERY_ID, None)
            activity = {}
            if github_event_name:
                payload = request.data

                if github_event_name == github.EVENT_PUSH:
                    # Push event
                    if payload[github.PAYLOAD_HEAD_COMMIT]:
                        head_commit = payload[github.PAYLOAD_HEAD_COMMIT]
                        activity[slugs.ACTIVITY_URL] = head_commit[github.PAYLOAD_URL]
                        activity[slugs.ACTIVITY_REF] = head_commit[github.PAYLOAD_ID]
                        activity[slugs.ACTIVITY_REF_NAME] = head_commit[github.PAYLOAD_TREE_ID]
                        activity[slugs.ACTIVITY_USERNAME] = payload[github.PAYLOAD_SENDER][github.PAYLOAD_USERNAME]
                        activity[slugs.ACTIVITY_AVATAR_URL] = payload[github.PAYLOAD_SENDER][github.PAYLOAD_AVATAR_URL]
                        activity[slugs.ACTIVITY_BODY] = head_commit[github.PAYLOAD_MESSAGE]
                        activity[slugs.ACTIVITY_CREATED_AT] = parse(head_commit[github.PAYLOAD_TIMESTAMP])
                elif github_event_name == github.EVENT_ISSUE:
                    # Issue
                    issue_actions = [
                        github.PAYLOAD_ACTION_OPENED, github.PAYLOAD_ACTION_CLOSED,
                        github.PAYLOAD_ACTION_EDITED, github.PAYLOAD_ACTION_REOPENED
                    ]
                    if payload[github.PAYLOAD_ISSUE] and payload[github.PAYLOAD_ACTION] in issue_actions:
                        issue = payload[github.PAYLOAD_ISSUE]
                        activity[slugs.ACTIVITY_ACTION] = payload[github.PAYLOAD_ACTION]
                        activity[slugs.ACTIVITY_URL] = issue[github.PAYLOAD_HTML_URL]
                        activity[slugs.ACTIVITY_REF] = issue[github.PAYLOAD_ID]
                        activity[slugs.ACTIVITY_REF_NAME] = issue[github.PAYLOAD_NUMBER]
                        activity[slugs.ACTIVITY_USERNAME] = payload[github.PAYLOAD_SENDER][github.PAYLOAD_USERNAME]
                        activity[slugs.ACTIVITY_AVATAR_URL] = payload[github.PAYLOAD_SENDER][github.PAYLOAD_AVATAR_URL]
                        activity[slugs.ACTIVITY_TITLE] = issue[github.PAYLOAD_TITLE]
                        activity[slugs.ACTIVITY_BODY] = issue[github.PAYLOAD_BODY]
                        activity[slugs.ACTIVITY_CREATED_AT] = parse(issue[github.PAYLOAD_CREATED_AT])
                elif github_event_name == github.EVENT_PULL_REQUEST:
                    # Pull Request
                    pull_request_actions = [
                        github.PAYLOAD_ACTION_OPENED, github.PAYLOAD_ACTION_CLOSED,
                        github.PAYLOAD_ACTION_EDITED, github.PAYLOAD_ACTION_REOPENED
                    ]
                    if payload[github.PAYLOAD_PULL_REQUEST] and payload[github.PAYLOAD_ACTION] in pull_request_actions:
                        pull_request = payload[github.PAYLOAD_PULL_REQUEST]
                        is_merged = payload[github.PAYLOAD_ACTION] == github.PAYLOAD_ACTION_CLOSED and pull_request[
                            github.PAYLOAD_MERGED]
                        activity[slugs.ACTIVITY_ACTION] = is_merged and slugs.ACTION_MERGED or payload[
                            github.PAYLOAD_ACTION]
                        activity[slugs.ACTIVITY_URL] = pull_request[github.PAYLOAD_HTML_URL]
                        activity[slugs.ACTIVITY_REF] = pull_request[github.PAYLOAD_ID]
                        activity[slugs.ACTIVITY_REF_NAME] = pull_request[github.PAYLOAD_NUMBER]
                        activity[slugs.ACTIVITY_USERNAME] = payload[github.PAYLOAD_SENDER][github.PAYLOAD_USERNAME]
                        activity[slugs.ACTIVITY_AVATAR_URL] = payload[github.PAYLOAD_SENDER][github.PAYLOAD_AVATAR_URL]
                        activity[slugs.ACTIVITY_TITLE] = pull_request[github.PAYLOAD_TITLE]
                        activity[slugs.ACTIVITY_BODY] = pull_request[github.PAYLOAD_BODY]
                        activity[slugs.ACTIVITY_CREATED_AT] = parse(pull_request[github.PAYLOAD_CREATED_AT])
                elif github_event_name in [github.EVENT_CREATE, github.EVENT_DELETE]:
                    # Branch and Tag creation and deletion
                    tracked_ref_types = [github.PAYLOAD_REF_TYPE_BRANCH, github.PAYLOAD_REF_TYPE_TAG]
                    if payload[github.PAYLOAD_REF_TYPE] in tracked_ref_types:
                        activity[slugs.ACTIVITY_EVENT_ID] = payload[
                                                                github.PAYLOAD_REF_TYPE] == github.PAYLOAD_REF_TYPE_BRANCH and slugs.EVENT_BRANCH or slugs.EVENT_TAG
                        activity[
                            slugs.ACTIVITY_ACTION] = github_event_name == github.EVENT_CREATE and slugs.ACTION_CREATED or slugs.ACTION_DELETED
                        activity[slugs.ACTIVITY_URL] = '%s/tree/%s' % (
                            payload[github.PAYLOAD_REPOSITORY][github.PAYLOAD_HTML_URL], payload[github.PAYLOAD_REF]
                        )
                        activity[slugs.ACTIVITY_REF] = payload[github.PAYLOAD_REF]
                        activity[slugs.ACTIVITY_USERNAME] = payload[github.PAYLOAD_SENDER][github.PAYLOAD_USERNAME]
                        activity[slugs.ACTIVITY_AVATAR_URL] = payload[github.PAYLOAD_SENDER][github.PAYLOAD_AVATAR_URL]
                elif github_event_name in [github.EVENT_COMMIT_COMMENT, github.EVENT_ISSUE_COMMENT,
                                           github.EVENT_PULL_REQUEST_REVIEW_COMMENT]:
                    # Commit, Issue and Pull Request comments
                    if payload[github.PAYLOAD_ACTION] == github.PAYLOAD_ACTION_CREATED:
                        comment = payload[github.PAYLOAD_COMMENT]
                        activity[slugs.ACTIVITY_ACTION] = slugs.ACTION_CREATED
                        activity[slugs.ACTIVITY_URL] = comment[github.PAYLOAD_HTML_URL]
                        activity[slugs.ACTIVITY_REF] = comment[github.PAYLOAD_ID]
                        activity[slugs.ACTIVITY_USERNAME] = payload[github.PAYLOAD_SENDER][github.PAYLOAD_USERNAME]
                        activity[slugs.ACTIVITY_AVATAR_URL] = payload[github.PAYLOAD_SENDER][github.PAYLOAD_AVATAR_URL]
                        activity[slugs.ACTIVITY_BODY] = comment[github.PAYLOAD_BODY]
                        activity[slugs.ACTIVITY_CREATED_AT] = parse(comment[github.PAYLOAD_CREATED_AT])
                elif github_event_name == github.EVENT_RELEASE:
                    # Release
                    release_actions = [github.PAYLOAD_ACTION_PUBLISHED]
                    if payload[github.PAYLOAD_RELEASE] and payload[github.PAYLOAD_ACTION] in release_actions:
                        release = payload[github.PAYLOAD_RELEASE]
                        activity[slugs.ACTIVITY_ACTION] = payload[github.PAYLOAD_ACTION]
                        activity[slugs.ACTIVITY_URL] = release[github.PAYLOAD_HTML_URL]
                        activity[slugs.ACTIVITY_REF] = release[github.PAYLOAD_ID]
                        activity[slugs.ACTIVITY_REF_NAME] = release[github.PAYLOAD_TAG_NAME]
                        activity[slugs.ACTIVITY_USERNAME] = payload[github.PAYLOAD_SENDER][github.PAYLOAD_USERNAME]
                        activity[slugs.ACTIVITY_AVATAR_URL] = payload[github.PAYLOAD_SENDER][github.PAYLOAD_AVATAR_URL]
                        activity[slugs.ACTIVITY_TITLE] = release[github.PAYLOAD_TITLE]
                        activity[slugs.ACTIVITY_BODY] = release[github.PAYLOAD_BODY]
                        activity[slugs.ACTIVITY_CREATED_AT] = parse(release[github.PAYLOAD_CREATED_AT])
                elif github_event_name == github.EVENT_GOLLUM:
                    # Wiki creation and updates
                    if payload[github.PAYLOAD_PAGES]:
                        first_page = payload[github.PAYLOAD_PAGES][0]
                        activity[slugs.ACTIVITY_ACTION] = first_page[
                                                              github.PAYLOAD_ACTION] == github.PAYLOAD_ACTION_CREATED and slugs.ACTION_CREATED or slugs.ACTION_EDITED
                        activity[slugs.ACTIVITY_URL] = first_page[github.PAYLOAD_HTML_URL]
                        activity[slugs.ACTIVITY_REF] = payload[github.PAYLOAD_PAGE_NAME]
                        activity[slugs.ACTIVITY_USERNAME] = payload[github.PAYLOAD_SENDER][github.PAYLOAD_USERNAME]
                        activity[slugs.ACTIVITY_AVATAR_URL] = payload[github.PAYLOAD_SENDER][github.PAYLOAD_AVATAR_URL]
                        activity[slugs.ACTIVITY_BODY] = first_page[github.PAYLOAD_SUMMARY]

                if activity:
                    if not activity.get(slugs.ACTIVITY_EVENT_ID, None):
                        activity[slugs.ACTIVITY_EVENT_ID] = github.transform_to_tunga_event(github_event_name)
                    activity[slugs.ACTIVITY_INTEGRATION] = integration
                    IntegrationActivity.objects.create(**activity)
        return Response({'status': 'Received'})

    @detail_route(
        methods=['get'], url_path='time-report', serializer_class=TimeEntrySerializer
    )
    def time_report(self, request, pk=None):

        task = get_object_or_404(self.get_queryset(), pk=pk)
        total = task.timeentry_set.all().aggregate(sum=Sum('hours'))['sum']
        time_entries = task.timeentry_set.all()
        serializer = self.get_serializer(time_entries, many=True)

        custom_data = {'total': total, 'entries': serializer.data}

        return Response(custom_data)


class ApplicationViewSet(viewsets.ModelViewSet):
    """
    Task Application Resource
    """
    queryset = Application.objects.all()
    serializer_class = ApplicationSerializer
    permission_classes = [IsAuthenticated, DRYPermissions]
    filter_class = ApplicationFilter
    filter_backends = DEFAULT_FILTER_BACKENDS + (ApplicationFilterBackend,)
    search_fields = ('task__title', 'task__skills__name', '^user__username', '^user__first_name', '^user__last_name')


class ParticipationViewSet(viewsets.ModelViewSet):
    """
    Task Participation Resource
    """
    queryset = Participation.objects.all()
    serializer_class = ParticipationSerializer
    permission_classes = [IsAuthenticated, DRYObjectPermissions]
    filter_class = ParticipationFilter
    filter_backends = DEFAULT_FILTER_BACKENDS + (ParticipationFilterBackend,)
    search_fields = ('task__title', 'task__skills__name', '^user__username', '^user__first_name', '^user__last_name')


class EstimateViewSet(viewsets.ModelViewSet):
    """
    Estimate Resource
    """
    queryset = Estimate.objects.all()
    serializer_class = EstimateSerializer
    permission_classes = [IsAuthenticated, DRYPermissions]
    filter_class = EstimateFilter
    search_fields = ('title', 'introduction', '^task__title')

    @detail_route(
        methods=['get'], url_path='download',
        renderer_classes=[PDFRenderer, StaticHTMLRenderer],
        permission_classes=[AllowAny]
    )
    def download_estimate(self, request, pk=None):
        """
        Download Estimate Endpoint
        ---
        omit_serializer: True
        omit_parameters:
            - query
        """
        current_url = '%s?%s' % (
            reverse(request.resolver_match.url_name, kwargs={'pk': pk}),
            urlencode(request.query_params)
        )
        login_url = '/signin?next=%s' % quote_plus(current_url)
        if not request.user.is_authenticated():
            return redirect(login_url)

        estimate = get_object_or_404(self.get_queryset(), pk=pk)

        try:
            self.check_object_permissions(request, estimate)
        except NotAuthenticated:
            return redirect(login_url)
        except PermissionDenied:
            return HttpResponse("You do not have permission to access this estimate")

        if estimate:
            ctx = {
                'user': request.user,
                'estimate': estimate
            }

            rendered_html = render_to_string("tunga/pdf/estimate.html", context=ctx).encode(encoding="UTF-8")

            if request.accepted_renderer.format == 'html':
                return HttpResponse(rendered_html)

            pdf_file = HTML(string=rendered_html, encoding='utf-8').write_pdf()
            http_response = HttpResponse(pdf_file, content_type='application/pdf')
            http_response['Content-Disposition'] = 'filename="estimate.pdf"'
            return http_response
        return HttpResponse("Could not generate the estimate, Please contact support@tunga.io")


class QuoteViewSet(viewsets.ModelViewSet):
    """
    Quote Resource
    """
    queryset = Quote.objects.all()
    serializer_class = QuoteSerializer
    permission_classes = [IsAuthenticated, DRYPermissions]
    filter_class = QuoteFilter
    search_fields = ('introduction', '^task__title')


class SprintViewSet(viewsets.ModelViewSet):
    """
    Sprint Resource
    """
    queryset = Sprint.objects.all()
    serializer_class = SprintSerializer
    permission_classes = [IsAuthenticated, DRYPermissions]
    filter_class = SprintFilter
    search_fields = ('title', 'introduction', '^task__title')


class TimeEntryViewSet(viewsets.ModelViewSet):
    """
    Time Entry Resource
    """
    queryset = TimeEntry.objects.all()
    serializer_class = TimeEntrySerializer
    permission_classes = [IsAuthenticated, DRYPermissions]
    filter_class = TimeEntryFilter
    filter_backends = DEFAULT_FILTER_BACKENDS + (TimeEntryFilterBackend,)
    search_fields = ('description', '^task__title')


class ProgressEventViewSet(viewsets.ModelViewSet):
    """
    Progress Event Resource
    """
    queryset = ProgressEvent.objects.all()
    serializer_class = ProgressEventSerializer
    permission_classes = [IsAuthenticated, DRYPermissions]
    filter_class = ProgressEventFilter
    filter_backends = DEFAULT_FILTER_BACKENDS + (ProgressEventFilterBackend,)
    search_fields = (
        'title', 'description', '^task__title', '^task__skills__name',
        '^created_by__user__username', '^created_by__user__first_name', '^created_by__user__last_name',
    )

    def get_serializer_class(self):
        if self.request.GET.get('simple', False):
            return SimpleProgressEventSerializer
        return self.serializer_class


class ProgressReportViewSet(viewsets.ModelViewSet):
    """
    Progress Report Resource
    """
    queryset = ProgressReport.objects.all()
    serializer_class = ProgressReportSerializer
    permission_classes = [IsAuthenticated, DRYPermissions]
    filter_class = ProgressReportFilter
    filter_backends = DEFAULT_FILTER_BACKENDS + (ProgressReportFilterBackend,)
    search_fields = (
        '^user__username', '^user__first_name', '^user__last_name', 'accomplished', 'todo', 'remarks',
        'event__task__title', 'event__task__skills__name'
    )

    def get_serializer_class(self):
        if self.request.GET.get('simple', False):
            return SimpleProgressReportSerializer
        return self.serializer_class


class MultiTaskPaymentKeyViewSet(viewsets.ModelViewSet):
    """
    Multi Task Payments Resource
    """
    queryset = MultiTaskPaymentKey.objects.all()
    serializer_class = MultiTaskPaymentKeySerializer
    permission_classes = [IsAuthenticated]

    @detail_route(
        methods=['get', 'post'], url_path='pay/(?P<provider>[^/]+)',
        serializer_class=TaskPaySerializer,
        permission_classes=[IsAuthenticated]
    )
    def pay(self, request, pk=None, provider=None):
        """
            Multi Task Payment Provider Endpoint
            ---
            omit_serializer: true
            omit_parameters:
                - query
            """
        multi_task_key = self.get_object()

        if provider == TASK_PAYMENT_METHOD_STRIPE:
            # Pay with Stripe
            payload = request.data
            paid_at = datetime.datetime.utcnow()

            stripe = stripe_utils.get_client()

            try:
                customer = stripe.Customer.create(**dict(source=payload['token'], email=payload['email']))

                charge = stripe.Charge.create(
                    idempotency_key=payload.get('idem_key', None),
                    **dict(
                        amount=payload['amount'],
                        description=payload.get('description', str(multi_task_key)),
                        currency=payload.get('currency', CURRENCY_EUR),
                        customer=customer.id,
                        metadata=dict(
                            multi_task_key=multi_task_key.id,
                        )
                    )
                )

                task_pay, created = TaskPayment.objects.get_or_create(
                    multi_pay_key=multi_task_key, ref=charge.id, payment_type=TASK_PAYMENT_METHOD_STRIPE,
                    defaults=dict(
                        token=payload['token'],
                        email=payload['email'],
                        amount=Decimal(charge.amount) * Decimal(0.01),
                        currency=(charge.currency or CURRENCY_EUR).upper(),
                        charge_id=charge.id,
                        paid=charge.paid,
                        captured=charge.captured,
                        received_at=paid_at
                    )
                )
                multi_task_key.paid = True
                multi_task_key.paid_at = paid_at
                multi_task_key.save()

                # Update attached tasks but don't distribute
                update_multi_tasks.delay(multi_task_key.id, distribute=False)

                mulit_task_key_serializer = MultiTaskPaymentKeySerializer(multi_task_key, context={'request': request})
                task_payment_serializer = TaskPaymentSerializer(task_pay, context={'request': request})
                return Response(
                    dict(multi_task_payment=mulit_task_key_serializer.data, payment=task_payment_serializer.data))
            except InvalidRequestError:
                return Response(dict(message='We could not process your payment! Please contact hello@tunga.io'),
                                status=status.HTTP_500_INTERNAL_SERVER_ERROR)
        elif provider == TASK_PAYMENT_METHOD_BITONIC:
            # Pay with Bitonic
            payload = request.GET

            callback = '{}://{}/payments/batch/{}/processing'.format(request.scheme, request.get_host(), pk)
            next_url = callback
            if multi_task_key and multi_task_key.has_object_write_permission(
                    request) and bitcoin_utils.is_valid_btc_address(
                    multi_task_key.btc_address):
                if provider == TASK_PAYMENT_METHOD_BITONIC:
                    client = oauth1.Client(
                        BITONIC_CONSUMER_KEY, BITONIC_CONSUMER_SECRET, BITONIC_ACCESS_TOKEN, BITONIC_TOKEN_SECRET,
                        callback_uri=callback, signature_type=SIGNATURE_TYPE_QUERY
                    )

                    q_string = urlencode({
                        'ext_data': str(multi_task_key).encode('utf-8'),
                        'bitcoinaddress': multi_task_key.btc_address,
                        'ordertype': 'buy',
                        'euros': payload['amount']
                    })
                    req_data = client.sign('{}/?{}'.format(BITONIC_URL, q_string), http_method='GET')
                    next_url = req_data[0]
                    multi_task_key.processing = True
                    multi_task_key.processing_at = datetime.datetime.utcnow()
                    multi_task_key.save()
            return redirect(next_url)


class TaskPaymentViewSet(viewsets.ModelViewSet):
    """
    Task Payment Resource
    """
    queryset = TaskPayment.objects.all()
    serializer_class = TaskPaymentSerializer
    permission_classes = [IsAdminUser]
    filter_class = TaskPaymentFilter
    search_fields = (
        'task__title', '^task__user__username', '^task__user__first_name', '^task__user__last_name'
    )


class ParticipantPaymentViewSet(viewsets.ModelViewSet):
    """
    Participant Payment Resource
    """
    queryset = ParticipantPayment.objects.all()
    serializer_class = ParticipantPaymentSerializer
    permission_classes = [IsAdminUser]
    filter_class = ParticipantPaymentFilter
    search_fields = (
        'source__task__title', '^source__task__user__username',
        '^source__task__user__first_name', '^source__task__user__last_name'
    )


class SkillsApprovalViewSet(viewsets.ModelViewSet):
    """
    Skills Approval Resource
    """
    queryset = SkillsApproval.objects.all()
    serializer_class = SkillsApprovalSerializer
    permission_classes = [IsAuthenticated, DRYPermissions]
    filter_class = SkillsApprovalFilter
    search_fields = (
        '^participant__user__username', '^participant__user__first_name', '^participant__user__last_name'
    )


class TaskDocumentViewSet(viewsets.ModelViewSet):
    """
    Task Document Resource
    """
    queryset = TaskDocument.objects.all()
    serializer_class = TaskDocumentSerializer
    permission_classes = [IsAuthenticated, DRYPermissions]
    filter_class = TaskDocumentFilter
    search_fields = (
        'description', 'task__title', '^created_by__username',
        '^created_by__first_name', '^created_by__last_name'
    )


@csrf_exempt
@api_view(http_method_names=['POST'])
@permission_classes([AllowAny])
def coinbase_notification(request):
    client = coinbase_utils.get_api_client()

    # Verify that the request came from coinbase
    cb_signature = request.META.get(coinbase_utils.HEADER_COINBASE_SIGNATURE, None)
    if not client.verify_callback(request.body, cb_signature):
        return Response('Unauthorized Request', status=status.HTTP_401_UNAUTHORIZED)

    payload = request.data
    if payload.get(coinbase_utils.PAYLOAD_TYPE, None) == coinbase_utils.PAYLOAD_TYPE_NEW_PAYMENT:
        id = payload[coinbase_utils.PAYLOAD_ID]
        address = payload[coinbase_utils.PAYLOAD_DATA][coinbase_utils.PAYLOAD_ADDRESS]
        paid_at = parse(payload[coinbase_utils.PAYLOAD_DATA][coinbase_utils.PAYLOAD_CREATED_AT], ignoretz=True)
        amount = payload[coinbase_utils.PAYLOAD_ADDITIONAL_DATA][coinbase_utils.PAYLOAD_AMOUNT][
            coinbase_utils.PAYLOAD_AMOUNT]

        try:
            task = Task.objects.get(btc_address=address)
        except:
            task = None

        if task:
            TaskPayment.objects.get_or_create(
                task=task, ref=id, payment_type=TASK_PAYMENT_METHOD_BITCOIN, btc_address=task.btc_address, defaults={
                    'btc_received': amount, 'btc_price': task.btc_price, 'received_at': paid_at
                }
            )
            task.paid = True
            task.paid_at = paid_at
            task.save()

            # Coinbase waits for 6 confirmations, so not safe to distribute yet
            # distribute_task_payment.delay(task.id)
        else:
            try:
                multi_task_key = MultiTaskPaymentKey.objects.get(btc_address=address)
            except:
                multi_task_key = None
            if multi_task_key:
                TaskPayment.objects.get_or_create(
                    multi_pay_key=multi_task_key, ref=id, payment_type=TASK_PAYMENT_METHOD_BITCOIN,
                    btc_address=multi_task_key.btc_address,
                    defaults={
                        'btc_received': amount, 'btc_price': multi_task_key.btc_price, 'received_at': paid_at
                    }
                )
                multi_task_key.paid = True
                multi_task_key.paid_at = paid_at
                multi_task_key.save()

                # Update attached tasks and distribute payment
                update_multi_tasks.delay(multi_task_key.id, distribute=True)
    return Response('Received')


@csrf_exempt
@api_view(http_method_names=['POST'])
@permission_classes([AllowAny])
def bitpesa_notification(request):
    # Verify that the request came from bitpesa
    bp_signature = request.META.get(bitpesa.HEADER_AUTH_SIGNATURE, None)
    bp_nonce = request.META.get(bitpesa.HEADER_AUTH_NONCE, None)
    if not bitpesa.verify_signature(bp_signature, request.build_absolute_uri(), request.method, request.data, bp_nonce):
        return Response('Unauthorized Request', status=status.HTTP_401_UNAUTHORIZED)

    payload = request.data
    if payload:
        transaction = payload.get(bitpesa.KEY_OBJECT, None)
        if transaction and payload.get(bitpesa.KEY_EVENT, None) == bitpesa.EVENT_TRANSACTION_APPROVED:
            if complete_bitpesa_payment(transaction):
                return Response('Received')
    return Response('Failed to process', status=status.HTTP_400_BAD_REQUEST)


@csrf_exempt
@api_view(http_method_names=['POST'])
@permission_classes([AllowAny])
def hubspot_notification(request):
    hs_signature = request.META.get('HTTP_X_HUBSPOT_SIGNATURE', None)

    payload = request.data
    if payload:
        notify_hubspot_change.delay(payload)
        return Response('Received')
    return Response('Failed to process', status=status.HTTP_400_BAD_REQUEST)<|MERGE_RESOLUTION|>--- conflicted
+++ resolved
@@ -51,15 +51,8 @@
     TimeEntrySerializer, ProjectSerializer, ProgressReportSerializer, ProgressEventSerializer, \
     IntegrationSerializer, TaskPaySerializer, EstimateSerializer, QuoteSerializer, \
     MultiTaskPaymentKeySerializer, TaskPaymentSerializer, ParticipantPaymentSerializer, SimpleProgressEventSerializer, \
-<<<<<<< HEAD
-    SimpleProgressReportSerializer, SimpleTaskSerializer, SkillsApprovalSerializer, SprintSerializer
+    SimpleProgressReportSerializer, SimpleTaskSerializer, SkillsApprovalSerializer, SprintSerializer, TaskDocumentSerializer
 from tunga_tasks.tasks import complete_bitpesa_payment, \
-=======
-    SimpleProgressReportSerializer, SimpleTaskSerializer, SkillsApprovalSerializer, SprintSerializer, \
-    TaskDocumentSerializer
-from tunga_utils.serializers import TaskInvoiceSerializer
-from tunga_tasks.tasks import distribute_task_payment, generate_invoice_number, complete_bitpesa_payment, \
->>>>>>> 651f39a6
     update_multi_tasks
 from tunga_tasks.utils import save_integration_tokens, get_integration_token
 from tunga_utils import github, coinbase_utils, bitcoin_utils, bitpesa, stripe_utils
@@ -374,8 +367,6 @@
                 task.paid_at = paid_at
                 task.unpaid_balance = 0
                 task.save()
-
-                # distribute_task_payment.delay(task.id)
 
                 task_serializer = TaskSerializer(task, context={'request': request})
                 task_payment_serializer = TaskPaymentSerializer(task_pay, context={'request': request})
@@ -1161,8 +1152,6 @@
             task.paid_at = paid_at
             task.save()
 
-            # Coinbase waits for 6 confirmations, so not safe to distribute yet
-            # distribute_task_payment.delay(task.id)
         else:
             try:
                 multi_task_key = MultiTaskPaymentKey.objects.get(btc_address=address)
