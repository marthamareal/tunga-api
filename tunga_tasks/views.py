--- conflicted
+++ resolved
@@ -41,13 +41,8 @@
 from tunga_tasks.renderers import PDFRenderer
 from tunga_tasks.serializers import TaskSerializer, ApplicationSerializer, ParticipationSerializer, \
     TimeEntrySerializer, ProjectSerializer, ProgressReportSerializer, ProgressEventSerializer, \
-<<<<<<< HEAD
-    IntegrationSerializer, TaskPaymentSerializer, TaskInvoiceSerializer, EstimateSerializer, QuoteSerializer, \
-    TrelloBoardUrlSerializer, GoogleDriveUrlSerializer, MultiTaskPaymentKeySerializer
-=======
     IntegrationSerializer, TaskPaySerializer, TaskInvoiceSerializer, EstimateSerializer, QuoteSerializer, \
-    TaskPaymentSerializer
->>>>>>> 00c8d70c
+    MultiTaskPaymentKeySerializer, TaskPaymentSerializer
 from tunga_tasks.tasks import distribute_task_payment, generate_invoice_number, complete_bitpesa_payment
 from tunga_tasks.utils import save_integration_tokens, get_integration_token
 from tunga_utils import github, coinbase_utils, bitcoin_utils, bitpesa, stripe_utils
@@ -849,7 +844,7 @@
     queryset = MultiTaskPaymentKey.objects.all()
     serializer_class = MultiTaskPaymentKeySerializer
     permission_classes = [IsAuthenticated]
-    
+
 
 
 
