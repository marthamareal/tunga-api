--- conflicted
+++ resolved
@@ -8,11 +8,8 @@
 from allauth.socialaccount.providers.github.provider import GitHubProvider
 from dateutil.parser import parse
 from django.contrib.contenttypes.models import ContentType
-<<<<<<< HEAD
+from django.db.models.query_utils import Q
 from django.db.models import Sum
-=======
-from django.db.models.query_utils import Q
->>>>>>> 87e738c9
 from django.http.response import HttpResponse
 from django.shortcuts import redirect
 from django.template.loader import render_to_string
@@ -33,11 +30,7 @@
 from weasyprint import HTML
 
 from tunga.settings import BITONIC_CONSUMER_KEY, BITONIC_CONSUMER_SECRET, BITONIC_ACCESS_TOKEN, BITONIC_TOKEN_SECRET, \
-<<<<<<< HEAD
-    BITONIC_URL
-=======
-    BITONIC_URL, TUNGA_URL
->>>>>>> 87e738c9
+    BITONIC_URL, BITONIC_PAYMENT_COST_PERCENTAGE, TUNGA_URL
 from tunga_activity.filters import ActionFilter
 from tunga_activity.models import ActivityReadLog
 from tunga_activity.serializers import SimpleActivitySerializer, LastReadActivitySerializer
@@ -58,13 +51,8 @@
     TimeEntrySerializer, ProjectSerializer, ProgressReportSerializer, ProgressEventSerializer, \
     IntegrationSerializer, TaskPaySerializer, TaskInvoiceSerializer, EstimateSerializer, QuoteSerializer, \
     MultiTaskPaymentKeySerializer, TaskPaymentSerializer, ParticipantPaymentSerializer, SimpleProgressEventSerializer, \
-<<<<<<< HEAD
     SimpleProgressReportSerializer, SimpleTaskSerializer, SkillsApprovalSerializer, SprintSerializer
 from tunga_tasks.tasks import distribute_task_payment, generate_invoice_number, complete_bitpesa_payment, \
-=======
-    SimpleProgressReportSerializer, SimpleTaskSerializer
-from tunga_tasks.tasks import distribute_task_payment, complete_bitpesa_payment, \
->>>>>>> 87e738c9
     update_multi_tasks
 from tunga_tasks.utils import save_integration_tokens, get_integration_token
 from tunga_utils import github, coinbase_utils, bitcoin_utils, bitpesa, stripe_utils
@@ -384,8 +372,7 @@
 
             callback = '{}://{}/task/{}/rate/'.format(request.scheme, request.get_host(), pk)
             next_url = callback
-            if task and task.has_object_write_permission(request) and bitcoin_utils.is_valid_btc_address(
-                    task.btc_address):
+            if task and task.has_object_write_permission(request) and bitcoin_utils.is_valid_btc_address(task.btc_address):
                 if provider == TASK_PAYMENT_METHOD_BITONIC:
                     client = oauth1.Client(
                         BITONIC_CONSUMER_KEY, BITONIC_CONSUMER_SECRET, BITONIC_ACCESS_TOKEN, BITONIC_TOKEN_SECRET,
@@ -795,12 +782,12 @@
                     activity[slugs.ACTIVITY_INTEGRATION] = integration
                     IntegrationActivity.objects.create(**activity)
         return Response({'status': 'Received'})
-    
+
     @detail_route(
         methods=['get'], url_path='time-report', serializer_class=TimeEntrySerializer
     )
     def time_report(self, request, pk=None):
-    
+
         task = get_object_or_404(self.get_queryset(), pk=pk)
         total = task.timeentry_set.all().aggregate(sum=Sum('hours'))['sum']
         time_entries = task.timeentry_set.all()
@@ -809,7 +796,7 @@
         custom_data = {'total': total, 'entries': serializer.data}
 
         return Response(custom_data)
-        
+
 
 class ApplicationViewSet(viewsets.ModelViewSet):
     """
@@ -843,10 +830,6 @@
     serializer_class = EstimateSerializer
     permission_classes = [IsAuthenticated, DRYPermissions]
     filter_class = EstimateFilter
-<<<<<<< HEAD
-=======
-    # filter_backends = DEFAULT_FILTER_BACKENDS + (TimeEntryFilterBackend,)
->>>>>>> 87e738c9
     search_fields = ('title', 'introduction', '^task__title')
 
     @detail_route(
@@ -905,10 +888,6 @@
     serializer_class = QuoteSerializer
     permission_classes = [IsAuthenticated, DRYPermissions]
     filter_class = QuoteFilter
-<<<<<<< HEAD
-=======
-    # filter_backends = DEFAULT_FILTER_BACKENDS + (TimeEntryFilterBackend,)
->>>>>>> 87e738c9
     search_fields = ('introduction', '^task__title')
 
 
