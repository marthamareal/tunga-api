import datetime
from decimal import Decimal

from allauth.account.signals import user_signed_up
from django.contrib.auth import get_user_model
from django.contrib.contenttypes.models import ContentType
from django.core.validators import MinValueValidator
from django.db.models.query_utils import Q
from django.template.defaultfilters import floatformat
from rest_framework import serializers
from rest_framework.exceptions import ValidationError

from tunga.settings import TUNGA_SHARE_PERCENTAGE
from tunga_auth.serializers import UserSerializer
from tunga_profiles.utils import profile_check
from tunga_tasks import slugs
from tunga_tasks.models import Task, Application, Participation, TimeEntry, ProgressEvent, ProgressReport, \
    Project, IntegrationMeta, Integration, IntegrationEvent, IntegrationActivity, TASK_PAYMENT_METHOD_CHOICES, \
<<<<<<< HEAD
    TaskInvoice, Estimate, Quote, WorkActivity, WorkPlan, AbstractEstimate, MultiTaskPaymentKey, TaskPayment
=======
    TaskInvoice, Estimate, Quote, WorkActivity, WorkPlan, AbstractEstimate, TaskPayment, ParticipantPayment
>>>>>>> 43870916
from tunga_tasks.notifications import notify_new_task
from tunga_tasks.signals import application_response, participation_response, task_applications_closed, task_closed, \
    task_integration, estimate_created, estimate_status_changed, quote_status_changed, quote_created, task_approved, \
    task_call_window_scheduled, task_fully_saved
from tunga_utils.constants import PROGRESS_EVENT_TYPE_MILESTONE, USER_TYPE_PROJECT_OWNER, USER_SOURCE_TASK_WIZARD, \
    TASK_SCOPE_ONGOING, VISIBILITY_CUSTOM, TASK_SCOPE_TASK, TASK_SCOPE_PROJECT, TASK_SOURCE_NEW_USER, STATUS_INITIAL, \
    STATUS_ACCEPTED, STATUS_APPROVED, STATUS_DECLINED, STATUS_REJECTED, STATUS_SUBMITTED
from tunga_utils.helpers import clean_meta_value
from tunga_utils.mixins import GetCurrentUserAnnotatedSerializerMixin
from tunga_utils.models import Rating
from tunga_utils.serializers import ContentTypeAnnotatedModelSerializer, SkillSerializer, \
    CreateOnlyCurrentUserDefault, SimpleUserSerializer, UploadSerializer, DetailAnnotatedModelSerializer, \
    SimpleRatingSerializer, InvoiceUserSerializer


class SimpleProjectSerializer(ContentTypeAnnotatedModelSerializer):
    user = SimpleUserSerializer()

    class Meta:
        model = Project
        fields = '__all__'


class SimpleTaskSerializer(ContentTypeAnnotatedModelSerializer):
    user = SimpleUserSerializer()

    class Meta:
        model = Task
        fields = (
            'id', 'user', 'title', 'summary', 'currency', 'fee', 'bid', 'pay', 'closed', 'paid', 'display_fee',
            'type', 'scope', 'is_project', 'is_task', 'analytics_id'
        )


class SimpleApplicationSerializer(ContentTypeAnnotatedModelSerializer):
    user = SimpleUserSerializer()

    class Meta:
        model = Application
        exclude = ('created_at',)


class SimpleParticipationSerializer(ContentTypeAnnotatedModelSerializer):
    user = SimpleUserSerializer()

    class Meta:
        model = Participation
        exclude = ('created_at', 'user')


class NestedWorkActivitySerializer(serializers.ModelSerializer):
    user = SimpleUserSerializer(
        required=False, read_only=True, default=CreateOnlyCurrentUserDefault()
    )

    class Meta:
        model = WorkActivity
        exclude = ('object_id', 'content_type')


class NestedWorkPlanSerializer(serializers.ModelSerializer):
    user = SimpleUserSerializer(
        required=False, read_only=True, default=CreateOnlyCurrentUserDefault()
    )

    class Meta:
        model = WorkPlan
        exclude = ('object_id', 'content_type')


class SimpleAbstractEstimateSerializer(ContentTypeAnnotatedModelSerializer):
    user = SimpleUserSerializer()
    moderated_by = SimpleUserSerializer()
    reviewed_by = SimpleUserSerializer()
    activities = NestedWorkActivitySerializer(many=True)

    class Meta:
        model = AbstractEstimate
        fields = (
            'id', 'user', 'task', 'status', 'introduction', 'activities',
            'moderated_by', 'moderator_comment', 'moderated_at', 'reviewed_by', 'reviewer_comment', 'reviewed_at'
        )


class SimpleEstimateSerializer(SimpleAbstractEstimateSerializer):

    class Meta(SimpleAbstractEstimateSerializer.Meta):
        model = Estimate


class SimpleQuoteSerializer(SimpleAbstractEstimateSerializer):
    plan = NestedWorkPlanSerializer(many=True)

    class Meta(SimpleAbstractEstimateSerializer.Meta):
        model = Quote
        fields = SimpleAbstractEstimateSerializer.Meta.fields + (
            'plan',
        )


class BasicProgressEventSerializer(ContentTypeAnnotatedModelSerializer):
    created_by = SimpleUserSerializer()

    class Meta:
        model = ProgressEvent
        fields = '__all__'


class BasicProgressReportSerializer(ContentTypeAnnotatedModelSerializer):
    user = SimpleUserSerializer()
    status_display = serializers.CharField(required=False, read_only=True, source='get_status_display')

    class Meta:
        model = ProgressReport
        fields = '__all__'


class SimpleProgressEventSerializer(BasicProgressEventSerializer):
    report = BasicProgressReportSerializer(read_only=True, required=False, source='progressreport')

    class Meta(BasicProgressEventSerializer.Meta):
        model = ProgressEvent


class SimpleProgressReportSerializer(BasicProgressReportSerializer):
    uploads = UploadSerializer(required=False, read_only=True, many=True)

    class Meta(BasicProgressReportSerializer.Meta):
        model = ProgressReport


class NestedTaskParticipationSerializer(ContentTypeAnnotatedModelSerializer):
    created_by = SimpleUserSerializer(
        required=False, read_only=True, default=CreateOnlyCurrentUserDefault()
    )

    class Meta:
        model = Participation
        exclude = ('task', 'created_at')


class NestedProgressEventSerializer(ContentTypeAnnotatedModelSerializer):
    created_by = SimpleUserSerializer(
        required=False, read_only=True, default=CreateOnlyCurrentUserDefault()
    )
    report = BasicProgressReportSerializer(read_only=True, required=False, source='progressreport')

    class Meta:
        model = ProgressEvent
        exclude = ('task', 'created_at')


class ProjectDetailsSerializer(ContentTypeAnnotatedModelSerializer):
    user = SimpleUserSerializer()
    tasks = SimpleTaskSerializer(many=True)

    class Meta:
        model = Project
        fields = ('user', 'tasks')


class ProjectSerializer(ContentTypeAnnotatedModelSerializer, DetailAnnotatedModelSerializer):
    user = SimpleUserSerializer(required=False, read_only=True, default=CreateOnlyCurrentUserDefault())
    excerpt = serializers.CharField(required=False, read_only=True)
    deadline = serializers.DateTimeField(required=False, allow_null=True)
    tasks = serializers.PrimaryKeyRelatedField(required=False, read_only=True, many=True)

    class Meta:
        model = Project
        exclude = ()
        read_only_fields = ('created_at',)
        details_serializer = ProjectDetailsSerializer


class TaskPaySerializer(serializers.Serializer):
    user = InvoiceUserSerializer(required=False, read_only=True)
    payment_method = serializers.ChoiceField(choices=TASK_PAYMENT_METHOD_CHOICES, required=True)
    fee = serializers.DecimalField(max_digits=19, decimal_places=4)


class TaskInvoiceSerializer(serializers.ModelSerializer, GetCurrentUserAnnotatedSerializerMixin):
    client = InvoiceUserSerializer(required=False, read_only=True)
    developer = InvoiceUserSerializer(required=False, read_only=True)
    amount = serializers.JSONField(required=False, read_only=True)
    developer_amount = serializers.SerializerMethodField(required=False, read_only=True)

    class Meta:
        model = TaskInvoice
        fields = '__all__'

    def get_developer_amount(self, obj):
        current_user = self.get_current_user()
        if current_user and current_user.is_developer:
            try:
                participation = obj.task.participation_set.get(user=current_user)
                share = obj.task.get_user_participation_share(participation.id)
                return obj.get_amount_details(share=share)
            except:
                pass
        return obj.get_amount_details(share=0)


class ParticipantShareSerializer(serializers.Serializer):
    participant = SimpleParticipationSerializer()
    share = serializers.DecimalField(max_digits=5, decimal_places=2)
    percentage = serializers.SerializerMethodField()
    display_share = serializers.SerializerMethodField()

    def get_percentage(self, obj):
        return floatformat(obj['share']*100, -2)

    def get_display_share(self, obj):
        return floatformat(obj['share']*100)


class TaskDetailsSerializer(ContentTypeAnnotatedModelSerializer):
    project = SimpleProjectSerializer()
    parent = SimpleTaskSerializer()
    skills = SkillSerializer(many=True)
    applications = SimpleApplicationSerializer(many=True, source='application_set')
    participation = SimpleParticipationSerializer(many=True, source='participation_set')
    participation_shares = ParticipantShareSerializer(many=True, source='get_participation_shares')
<<<<<<< HEAD
    owner = SimpleUserSerializer()
=======
    active_participants = SimpleParticipationSerializer(many=True, source='active_participants')
>>>>>>> 43870916
    pm = SimpleUserSerializer()
    owner = SimpleUserSerializer()

    class Meta:
        model = Task
        fields = (
            'project', 'is_project', 'parent',
            'amount', 'skills', 'applications',
<<<<<<< HEAD
            'participation', 'participation_shares', 'owner', 'pm'
=======
            'participation', 'participation_shares', 'active_participants', 'pm', 'owner'
>>>>>>> 43870916
        )


class TaskSerializer(ContentTypeAnnotatedModelSerializer, DetailAnnotatedModelSerializer,
                     GetCurrentUserAnnotatedSerializerMixin):
    user = SimpleUserSerializer(required=False, read_only=True, default=CreateOnlyCurrentUserDefault())
    pay = serializers.DecimalField(max_digits=19, decimal_places=4, required=False, read_only=True)
    display_fee = serializers.SerializerMethodField(required=False, read_only=True)
    amount = serializers.JSONField(required=False, read_only=True)
    is_payable = serializers.BooleanField(required=False, read_only=True)
    is_project = serializers.BooleanField(required=False, read_only=True)
    is_task = serializers.BooleanField(required=False, read_only=True)
    is_developer_ready = serializers.BooleanField(required=False, read_only=True)
    requires_estimate = serializers.BooleanField(required=False, read_only=True)
    excerpt = serializers.CharField(required=False, read_only=True)
    skills = serializers.CharField(
        required=False, error_messages={'blank': 'Please specify the skills required for this task'}
    )
    payment_status = serializers.CharField(required=False, read_only=True)
    deadline = serializers.DateTimeField(required=False, allow_null=True)
    can_apply = serializers.SerializerMethodField(read_only=True, required=False)
    can_claim = serializers.SerializerMethodField(read_only=True, required=False)
    can_return = serializers.SerializerMethodField(read_only=True, required=False)
    can_save = serializers.SerializerMethodField(read_only=True, required=False)
    is_participant = serializers.SerializerMethodField(read_only=True, required=False)
    is_admin = serializers.SerializerMethodField(read_only=True, required=False)
    my_participation = serializers.SerializerMethodField(read_only=True, required=False)
    summary = serializers.CharField(read_only=True, required=False)
    assignee = SimpleParticipationSerializer(required=False, read_only=True)
    participants = serializers.PrimaryKeyRelatedField(
        many=True, queryset=get_user_model().objects.all(), required=False, write_only=True
    )
    update_schedule_display = serializers.CharField(required=False, read_only=True)
    participation = NestedTaskParticipationSerializer(required=False, read_only=False, many=True)
    milestones = NestedProgressEventSerializer(required=False, read_only=False, many=True)
    progress_events = NestedProgressEventSerializer(required=False, read_only=True, many=True)
    ratings = SimpleRatingSerializer(required=False, read_only=False, many=True)
    uploads = UploadSerializer(required=False, read_only=True, many=True)
    all_uploads = UploadSerializer(required=False, read_only=True, many=True)
    invoice = TaskInvoiceSerializer(required=False, read_only=True)
    estimate = SimpleEstimateSerializer(required=False, read_only=True)
    quote = SimpleQuoteSerializer(required=False, read_only=True)

    class Meta:
        model = Task
        exclude = ('applicants',)
        read_only_fields = (
            'created_at', 'paid', 'paid_at', 'invoice_date', 'btc_address', 'btc_price', 'pay_distributed'
        )
        extra_kwargs = {
            'type': {'required': True, 'allow_blank': False, 'allow_null': False},
            'scope': {'required': True, 'allow_blank': False, 'allow_null': False}
        }
        details_serializer = TaskDetailsSerializer

    def validate(self, attrs):
        has_parent = attrs.get('parent', None) or (self.instance and self.instance.parent)
        scope = attrs.get('scope', None) or (self.instance and self.instance.scope)
        is_project = attrs.get('is_project', None) or (self.instance and self.instance.is_project)
        has_requirements = attrs.get('is_project', None) or (self.instance and self.instance.has_requirements)
        coders_needed = attrs.get('coders_needed', None)
        pm_required = attrs.get('pm_required', None)

        fee = attrs.get('fee', None)
        title = attrs.get('title', None)
        skills = attrs.get('skills', None)
        visibility = attrs.get('visibility', None)

        description = attrs.get('description', None)
        email = self.initial_data.get('email', None)
        first_name = self.initial_data.get('first_name', None)
        last_name = self.initial_data.get('last_name', None)

        schedule_call_start = attrs.get('schedule_call_start', None)
        schedule_call_end = attrs.get('schedule_call_end', None)

        current_user = self.get_current_user()

        errors = dict()

        if current_user and current_user.is_authenticated():
            if scope == TASK_SCOPE_TASK or has_parent:
                if not has_parent and fee:
                    MinValueValidator(15, message='Minimum pledge amount is EUR 15')(fee)
                if not title and not self.partial:
                    errors.update({'title': 'This field is required.'})
                if not description and not self.partial:
                    errors.update({'description': 'This field is required.'})
                if not skills and not self.partial:
                    errors.update({'skills': 'This field is required.'})
                if visibility == VISIBILITY_CUSTOM and not (
                            attrs.get('participation', None) or attrs.get('participants', None)
                ):
                    errors.update({'visibility': 'Please choose at least one developer for this task'})
                if scope == TASK_SCOPE_TASK and description and self.partial and len(description.split(' ')) <= 15:
                    errors.update({'description': 'Please provide a more detailed description.'})

            if scope == TASK_SCOPE_ONGOING:
                if not skills and not self.partial:
                    errors.update({'skills': 'This field is required.'})
                if not coders_needed and not self.partial:
                    errors.update({'coders_needed': 'This field is required.'})
            if scope == TASK_SCOPE_PROJECT:
                if not title and not self.partial:
                    errors.update({'title': 'This field is required.'})
                if not skills and not self.partial:
                    errors.update({'skills': 'This field is required.'})
                if pm_required is None and not self.partial:
                    errors.update({'pm_required': 'This field is required.'})
        else:
            if not email:
                errors.update({'email': 'This field is required.'})
            if not first_name:
                errors.update({'first_name': 'This field is required.'})
            if not last_name:
                errors.update({'last_name': 'This field is required.'})
            if self.instance:
                if not schedule_call_start:
                    errors.update({'schedule_call_start': 'Please select a day and start time.'})
                if not schedule_call_end:
                    errors.update({'schedule_call_end': 'Please select a day and end time.'})

        if errors:
            raise ValidationError(errors)
        return attrs

    def save_task(self, validated_data, instance=None):
        current_user = self.get_current_user()
        if current_user and current_user.is_authenticated() and not instance and not profile_check(current_user):
            ValidationError('You need complete your profile before you can post tasks')

        if instance and 'fee' in validated_data and validated_data['fee'] < instance.fee:
            raise ValidationError({
                'fee': 'You cannot reduce the fee for the task, Please contact support@tunga.io for assistance'
            })

        skills = None
        participation = None
        milestones = None
        participants = None
        ratings = None
        if 'skills' in validated_data:
            skills = validated_data.pop('skills')
        if 'participation' in validated_data:
            participation = validated_data.pop('participation')
        if 'milestones' in validated_data:
            milestones = validated_data.pop('milestones')
        if 'participants' in validated_data:
            participants = validated_data.pop('participants')
        if 'ratings' in validated_data:
            ratings = validated_data.pop('ratings')

        initial_apply = True
        initial_closed = False
        initial_approved = False
        initial_schedule_call_start = None
        new_user = None
        is_update = bool(instance)

        if instance:
            initial_apply = instance.apply
            initial_closed = instance.closed
            initial_approved = instance.approved

            if not instance.closed and validated_data.get('closed'):
                validated_data['closed_at'] = datetime.datetime.utcnow()

            if not instance.paid and validated_data.get('paid'):
                validated_data['paid_at'] = datetime.datetime.utcnow()
            instance = super(TaskSerializer, self).update(instance, validated_data)
        else:
            if not current_user or not current_user.is_authenticated():
                validated_data['source'] = TASK_SOURCE_NEW_USER
            if participation or participants:
                # Close applications if paticipants are provided when creating task
                validated_data['apply'] = False
                validated_data['apply_closed_at'] = datetime.datetime.utcnow()

            if not current_user or not current_user.is_authenticated():
                # Create user and add them as the creator or task, indicate if task was unauthenticated
                email = self.initial_data.get('email', None)
                first_name = self.initial_data.get('first_name', None)
                last_name = self.initial_data.get('last_name', None)

                new_user = None
                is_new_user = False
                if email:
                    try:
                        new_user = get_user_model().objects.get(email=email)
                        is_new_user = False
                    except get_user_model().DoesNotExist:
                        new_user = get_user_model().objects.create_user(
                            username=email, email=email, password=get_user_model().objects.make_random_password(),
                            first_name=first_name, last_name=last_name,
                            type=USER_TYPE_PROJECT_OWNER, source=USER_SOURCE_TASK_WIZARD
                        )
                        is_new_user = True

                if new_user:
                    validated_data.update({'user': new_user})
                    if is_new_user:
                        user_signed_up.send(sender=get_user_model(), request=None, user=new_user)

            instance = super(TaskSerializer, self).create(validated_data)

        self.save_skills(instance, skills)
        self.save_participants(instance, participants)
        self.save_participation(instance, participation)
        self.save_milestones(instance, milestones)
        self.save_ratings(instance, ratings)

        if is_update:
            if not initial_approved and instance.approved:
                instance.approved_at = datetime.datetime.utcnow()
                instance.save()
                task_approved.send(sender=Task, task=instance)

            if instance.schedule_call_start and not initial_schedule_call_start and \
                    not (current_user and current_user.is_authenticated()):
                task_call_window_scheduled.send(sender=Task, task=instance)

            if initial_apply and not instance.apply:
                task_applications_closed.send(sender=Task, task=instance)

            if not initial_closed and instance.closed:
                task_closed.send(sender=Task, task=instance)
        else:
            # Triggered here instead of in the post_save signal to allow task to be fully saved
            task_fully_saved.send(sender=Task, task=instance, new_user=not (current_user and current_user.is_authenticated()))
        return instance

    def create(self, validated_data):
        return self.save_task(validated_data)

    def update(self, instance, validated_data):
        return self.save_task(validated_data, instance=instance)

    def save_skills(self, task, skills):
        if skills is not None:
            task.skills = skills
            task.save()

    def save_participation(self, task, participation):
        if participation:
            new_assignee = None
            for item in participation:
                if 'status' in item and item.get('status', None) == STATUS_ACCEPTED:
                    item['activated_at'] = datetime.datetime.utcnow()
                defaults = item
                if isinstance(defaults, dict):
                    current_user = self.get_current_user()
                    participation_creator = task.user
                    if current_user and current_user.is_authenticated() and current_user != item.get('user', None):
                        participation_creator = current_user
                    defaults['created_by'] = participation_creator

                try:
                    participation_obj, created = Participation.objects.update_or_create(
                        task=task, user=item['user'], defaults=defaults)
                    if (not created) and 'status' in item and item.get('status', None) != STATUS_INITIAL:
                        participation_response.send(sender=Participation, participation=participation_obj)
                    if 'assignee' in item and item['assignee']:
                        new_assignee = item['user']
                except:
                    pass
            if new_assignee:
                Participation.objects.exclude(user=new_assignee).filter(task=task).update(assignee=False)

    def save_milestones(self, task, milestones):
        if milestones:
            for item in milestones:
                event_type = item.get('type', PROGRESS_EVENT_TYPE_MILESTONE)
                if event_type != PROGRESS_EVENT_TYPE_MILESTONE:
                    continue
                defaults = {'created_by': self.get_current_user() or task.user}
                defaults.update(item)
                try:
                    ProgressEvent.objects.update_or_create(
                        task=task, type=event_type, due_at=item['due_at'], defaults=defaults
                    )
                except:
                    pass

    def save_ratings(self, task, ratings):
        if ratings:
            for item in ratings:
                try:
                    Rating.objects.update_or_create(content_type=ContentType.objects.get_for_model(task),
                                                    object_id=task.id, criteria=item['criteria'], defaults=item)
                except:
                    pass

    def save_participants(self, task, participants):
        # TODO: Remove and move existing code to using save_participation
        if participants:
            assignee = self.initial_data.get('assignee', None)
            confirmed_participants = self.initial_data.get('confirmed_participants', None)
            rejected_participants = self.initial_data.get('rejected_participants', None)
            created_by = self.get_current_user() or task.user

            changed_assignee = False
            for user in participants:
                try:
                    defaults = {'created_by': created_by}
                    if assignee:
                        defaults['assignee'] = bool(user.id == assignee)
                    if rejected_participants and user.id in rejected_participants:
                        defaults['status'] = STATUS_REJECTED
                    if confirmed_participants and user.id in confirmed_participants:
                        defaults['status'] = STATUS_ACCEPTED
                        defaults['activated_at'] = datetime.datetime.utcnow()

                    participation_obj, created = Participation.objects.update_or_create(
                        task=task, user=user, defaults=defaults)
                    if (not created) and (user.id in rejected_participants or user.id in confirmed_participants):
                        participation_response.send(sender=Participation, participation=participation_obj)
                    if user.id == assignee:
                        changed_assignee = True
                except:
                    pass
            if assignee and changed_assignee:
                Participation.objects.exclude(user__id=assignee).filter(task=task).update(assignee=False)

    def get_display_fee(self, obj):
        user = self.get_current_user()
        amount = None
        if not obj.pay:
            return None
        if user and user.is_developer:
            amount = Decimal(obj.pay_dev) * Decimal(1 - obj.tunga_ratio_dev)
        return obj.display_fee(amount=amount)

    def get_can_apply(self, obj):
        if obj.closed or not obj.apply or not obj.is_developer_ready:
            return False
        user = self.get_current_user()
        if user:
            if obj.user == user or not user.is_developer or user.pending or not profile_check(user):
                return False
            return obj.applicants.filter(id=user.id).count() == 0 and \
                   obj.participation_set.filter(user=user).count() == 0
        return False

    def get_can_claim(self, obj):
        if obj.closed or obj.is_task:
            return False
        user = self.get_current_user()
        if user and user.is_authenticated() and (user.is_project_manager or user.is_admin) and not obj.pm and (obj.pm_required or obj.source == TASK_SOURCE_NEW_USER):
            return True
        return False

    def get_can_return(self, obj):
        if obj.closed or obj.estimate:
            return False
        user = self.get_current_user()
        if user and user.is_authenticated() and obj.pm == user:
            return True
        return False

    def get_can_save(self, obj):
        return False

    def get_is_participant(self, obj):
        user = self.get_current_user()
        if user:
            return obj.get_is_participant(user, active_only=False)
        return False

    def get_is_admin(self, obj):
        user = self.get_current_user()
        return obj.has_admin_access(user)

    def get_my_participation(self, obj):
        user = self.get_current_user()
        if user:
            try:
                participation = obj.participation_set.get(user=user)
                return {
                    'id': participation.id,
                    'user': participation.user.id,
                    'assignee': participation.assignee,
                    'status': participation.status
                }
            except:
                pass
        return None


class MultiTaskPaymentKeySerializer(serializers.ModelSerializer):
    tasks = TaskSerializer(many=True, read_only=True)
    user = SimpleUserSerializer(required=False, read_only=True, default=CreateOnlyCurrentUserDefault())

    class Meta:
        model = MultiTaskPaymentKey


class ApplicationDetailsSerializer(SimpleApplicationSerializer):
    user = UserSerializer()
    task = SimpleTaskSerializer()

    class Meta:
        model = Application
        fields = ('user', 'task')


class ApplicationSerializer(ContentTypeAnnotatedModelSerializer, DetailAnnotatedModelSerializer):
    user = SimpleUserSerializer(required=False, read_only=True, default=CreateOnlyCurrentUserDefault())

    class Meta:
        model = Application
        exclude = ()
        details_serializer = ApplicationDetailsSerializer
        extra_kwargs = {
            'pitch': {'required': True, 'allow_blank': False, 'allow_null': False},
            'hours_needed': {'required': True, 'allow_null': False},
            #'hours_available': {'required': True, 'allow_null': False},
            'deliver_at': {'required': True, 'allow_null': False}
        }

    def update(self, instance, validated_data):
        initial_status = instance.status
        instance = super(ApplicationSerializer, self).update(instance, validated_data)
        if instance.status != STATUS_INITIAL and instance.status != initial_status:
            application_response.send(sender=Application, application=instance)
        return instance


class ParticipationDetailsSerializer(SimpleParticipationSerializer):
    created_by = SimpleUserSerializer()
    task = SimpleTaskSerializer()

    class Meta:
        model = Participation
        fields = ('user', 'task', 'created_by')


class ParticipationSerializer(ContentTypeAnnotatedModelSerializer, DetailAnnotatedModelSerializer):
    created_by = SimpleUserSerializer(required=False, read_only=True, default=CreateOnlyCurrentUserDefault())

    class Meta:
        model = Participation
        exclude = ()
        read_only_fields = ('created_at',)
        details_serializer = ParticipationDetailsSerializer

    def update(self, instance, validated_data):
        initial_status = instance.status
        if validated_data.get('status', None) == STATUS_ACCEPTED:
            validated_data['activated_at'] = datetime.datetime.utcnow()
        instance = super(ParticipationSerializer, self).update(instance, validated_data)
        if instance.status != STATUS_INITIAL and instance.status != initial_status:
            participation_response.send(sender=Participation, participation=instance)
        return instance


class AbstractEstimateDetailsSerializer(serializers.ModelSerializer):
    user = SimpleUserSerializer()
    task = SimpleTaskSerializer()
    moderated_by = SimpleUserSerializer()
    reviewed_by = SimpleUserSerializer()

    class Meta:
        model = Estimate
        fields = ('user', 'task', 'moderated_by', 'reviewed_by')


class AbstractEstimateSerializer(
    ContentTypeAnnotatedModelSerializer, DetailAnnotatedModelSerializer, GetCurrentUserAnnotatedSerializerMixin):
    user = SimpleUserSerializer(required=False, read_only=True, default=CreateOnlyCurrentUserDefault())
    moderated_by = SimpleUserSerializer(required=False, read_only=True)
    activities = NestedWorkActivitySerializer(required=True, read_only=False, many=True)

    class Meta:
        model = AbstractEstimate
        fields = '__all__'
        read_only_fields = ('submitted_at', 'moderated_at', 'reviewed_at', 'created_at', 'updated_at')
        details_serializer = AbstractEstimateDetailsSerializer

    def validate_activities(self, value):
        if not value:
            raise ValidationError('This field is required')
        return value

    def pop_related_objects(self, validated_data, instance=None):
        self.activities = None
        if 'activities' in validated_data:
            self.activities = validated_data.pop('activities')

    def save_related_objects(self, instance):
        self.save_activities(instance, self.activities)

    def on_create_complete(self, instance):
        pass

    def on_status_change(self, instance):
        pass

    def save_estimate(self, validated_data, instance=None):
        self.pop_related_objects(validated_data, instance)

        initial_status = STATUS_INITIAL
        is_update = bool(instance)

        if is_update:
            initial_status = instance.status

            # Clone new estimate if previous was declined or rejected and reset useful defaults
            if instance.status in [STATUS_DECLINED, STATUS_REJECTED]:
                instance.pk = None
                instance.status = STATUS_INITIAL
                instance.moderated_by = None
                instance.moderated_at = None
                instance.reviewed_by = None
                instance.moderated_at = None
                instance.save()

            if initial_status != validated_data.get('status'):
                if validated_data.get('status') == STATUS_SUBMITTED:
                    validated_data['submitted_at'] = datetime.datetime.utcnow()
                if validated_data.get('status') in [STATUS_APPROVED, STATUS_DECLINED]:
                    validated_data['moderated_by'] = self.get_current_user() or None
                    validated_data['moderated_at'] = datetime.datetime.utcnow()
                if validated_data.get('status') in [STATUS_ACCEPTED, STATUS_REJECTED]:
                    validated_data['reviewed_by'] = self.get_current_user() or None
                    validated_data['reviewed_at'] = datetime.datetime.utcnow()

            instance = super(AbstractEstimateSerializer, self).update(instance, validated_data)
        else:
            instance = super(AbstractEstimateSerializer, self).create(validated_data)

        self.save_related_objects(instance)

        if is_update:
            if initial_status != instance.status:
                self.on_status_change(instance)
        else:
            # Triggered here instead of in the post_save signal to allow related objects to be attached first
            self.on_create_complete(instance)

        return instance

    def create(self, validated_data):
        return self.save_estimate(validated_data)

    def update(self, instance, validated_data):
        return self.save_estimate(validated_data, instance=instance)

    def save_activities(self, instance, activities):
        if activities:
            c_type = ContentType.objects.get_for_model(self.Meta.model)
            # Delete existing
            WorkActivity.objects.filter(content_type=c_type, object_id=instance.id).delete()
            for item in activities:
                try:
                    item['content_type'] = c_type
                    item['object_id'] = instance.id
                    item['user'] = self.get_current_user()
                    WorkActivity.objects.create(**item)
                except:
                    pass


class EstimateSerializer(AbstractEstimateSerializer):

    class Meta(AbstractEstimateSerializer.Meta):
        model = Estimate

    def on_create_complete(self, instance):
        estimate_created.send(sender=self.Meta.model, estimate=instance)

    def on_status_change(self, instance):
        estimate_status_changed.send(sender=self.Meta.model, estimate=instance)


class QuoteSerializer(AbstractEstimateSerializer):
    plan = NestedWorkPlanSerializer(required=True, read_only=False, many=True)

    class Meta(AbstractEstimateSerializer.Meta):
        model = Quote

    def validate_plan(self, value):
        if not value:
            raise ValidationError('This field is required')
        return value

    def pop_related_objects(self, validated_data, instance=None):
        super(QuoteSerializer, self).pop_related_objects(validated_data, instance=instance)
        self.plan = None
        if 'plan' in validated_data:
            self.plan = validated_data.pop('plan')

    def save_related_objects(self, instance):
        super(QuoteSerializer, self).save_related_objects(instance)
        self.save_plan(instance, self.plan)

    def on_create_complete(self, instance):
        quote_created.send(sender=self.Meta.model, quote=instance)

    def on_status_change(self, instance):
        quote_status_changed.send(sender=self.Meta.model, quote=instance)

    def save_plan(self, instance, plan):
        if plan:
            c_type = ContentType.objects.get_for_model(self.Meta.model)
            # Delete existing
            WorkPlan.objects.filter(content_type=c_type, object_id=instance.id).delete()
            for item in plan:
                try:
                    item['content_type'] = c_type
                    item['object_id'] = instance.id
                    item['user'] = self.get_current_user()
                    WorkPlan.objects.create(**item)
                except ValueError:
                    pass


class TimeEntryDetailsSerializer(serializers.ModelSerializer):
    user = SimpleUserSerializer()
    task = SimpleTaskSerializer()

    class Meta:
        model = TimeEntry
        fields = ('user', 'task')


class TimeEntrySerializer(ContentTypeAnnotatedModelSerializer, DetailAnnotatedModelSerializer):
    user = SimpleUserSerializer(required=False, read_only=True, default=CreateOnlyCurrentUserDefault())

    class Meta:
        model = TimeEntry
        exclude = ()
        read_only_fields = ('created_at', 'updated_at')
        details_serializer = TimeEntryDetailsSerializer


class ProgressEventDetailsSerializer(serializers.ModelSerializer):
    task = SimpleTaskSerializer()
    created_by = SimpleUserSerializer()
    active_participants = SimpleParticipationSerializer(many=True, source='task.active_participants')

    class Meta:
        model = ProgressEvent
        fields = ('task', 'created_by', 'active_participants')


class ProgressEventSerializer(
    ContentTypeAnnotatedModelSerializer, DetailAnnotatedModelSerializer, GetCurrentUserAnnotatedSerializerMixin
):
    created_by = SimpleUserSerializer(required=False, read_only=True,
                                                    default=CreateOnlyCurrentUserDefault())
    reports = SimpleProgressReportSerializer(read_only=True, required=False, source='progressreport_set', many=True)
    my_report = serializers.SerializerMethodField(read_only=True, required=False)
    is_participant = serializers.SerializerMethodField(read_only=True, required=False)

    class Meta:
        model = ProgressEvent
        exclude = ()
        read_only_fields = ('created_at',)
        details_serializer = ProgressEventDetailsSerializer

    def get_my_report(self, obj):
        user = self.get_current_user()
        if user:
            my_report = obj.user_report(user)
            if my_report:
                return SimpleProgressReportSerializer(instance=my_report).data
        return None

    def get_is_participant(self, obj):
        user = self.get_current_user()
        if user:
            return obj.get_is_participant(user, active_only=True)
        return False


class ProgressReportDetailsSerializer(serializers.ModelSerializer):
    event = BasicProgressEventSerializer()

    class Meta:
        model = ProgressReport
        fields = ('event',)


class ProgressReportSerializer(ContentTypeAnnotatedModelSerializer, DetailAnnotatedModelSerializer):
    user = SimpleUserSerializer(required=False, read_only=True, default=CreateOnlyCurrentUserDefault())
    status_display = serializers.CharField(required=False, read_only=True, source='get_status_display')
    uploads = UploadSerializer(required=False, read_only=True, many=True)

    class Meta:
        model = ProgressReport
        exclude = ()
        read_only_fields = ('created_at',)
        details_serializer = ProgressReportDetailsSerializer


class NestedIntegrationMetaSerializer(serializers.ModelSerializer):
    created_by = SimpleUserSerializer(
        required=False, read_only=True, default=CreateOnlyCurrentUserDefault()
    )

    class Meta:
        model = IntegrationMeta
        exclude = ('integration', 'created_at', 'updated_at')


class SimpleIntegrationSerializer(ContentTypeAnnotatedModelSerializer):
    class Meta:
        model = Integration
        exclude = ('secret',)


class IntegrationSerializer(ContentTypeAnnotatedModelSerializer, GetCurrentUserAnnotatedSerializerMixin):
    created_by = SimpleUserSerializer(
        required=False, read_only=True, default=CreateOnlyCurrentUserDefault()
    )
    events = serializers.PrimaryKeyRelatedField(
        many=True, queryset=IntegrationEvent.objects.all(), required=False, read_only=False
    )
    meta = NestedIntegrationMetaSerializer(required=False, read_only=False, many=True, source='integrationmeta_set')

    # Write Only
    repo = serializers.JSONField(required=False, write_only=True, allow_null=True)
    issue = serializers.JSONField(required=False, write_only=True, allow_null=True)
    project = serializers.JSONField(required=False, write_only=True, allow_null=True)
    team = serializers.JSONField(required=False, write_only=True, allow_null=True)
    channel = serializers.JSONField(required=False, write_only=True, allow_null=True)

    # Read Only
    repo_id = serializers.CharField(required=False, read_only=True)
    issue_id = serializers.CharField(required=False, read_only=True)
    project_id = serializers.CharField(required=False, read_only=True)
    project_task_id = serializers.CharField(required=False, read_only=True)
    team_id = serializers.CharField(required=False, read_only=True)
    team_name = serializers.CharField(required=False, read_only=True)
    channel_id = serializers.CharField(required=False, read_only=True)
    channel_name = serializers.CharField(required=False, read_only=True)

    class Meta:
        model = Integration
        exclude = ('secret',)
        read_only_fields = ('created_at', 'updated_at')

    def send_creation_signal(self, instance):
        task_integration.send(sender=Integration, integration=instance)

    def save_integration(self, validated_data, instance=None):
        events = None
        if 'events' in validated_data:
            events = validated_data.pop('events')
        meta = None
        if 'meta' in validated_data:
            meta = validated_data.pop('meta')
        metadata_objects = dict()
        metadata_keys = ['repo', 'issue', 'project', 'team', 'channel']
        for key in metadata_keys:
            if key in validated_data:
                metadata_objects[key] = validated_data.pop(key)

        if instance:
            instance = super(IntegrationSerializer, self).update(instance, validated_data)
        else:
            instance = super(IntegrationSerializer, self).create(validated_data)
        self.save_events(instance, events)
        self.save_meta(instance, meta)
        for key in metadata_keys:
            self.save_meta_object(instance, metadata_objects.get(key, None), key)

        self.send_creation_signal(instance)
        return instance

    def create(self, validated_data):
        return self.save_integration(validated_data)

    def update(self, instance, validated_data):
        return self.save_integration(validated_data, instance=instance)

    def save_events(self, instance, events):
        if events:
            instance.events.clear()
            for item in events:
                try:
                    instance.events.add(item)
                except:
                    pass

    def save_meta(self, instance, meta):
        if meta:
            for item in meta:
                defaults = {'created_by': self.get_current_user() or instance.user}
                defaults.update(item)
                try:
                    IntegrationMeta.objects.update_or_create(
                        integration=instance, meta_key=item['meta_key'], defaults=defaults
                    )
                except:
                    pass

    def save_meta_object(self, instance, meta_object, prefix):
        if meta_object:
            for key in meta_object:
                defaults = {
                    'created_by': self.get_current_user() or instance.user,
                    'meta_key': '%s_%s' % (prefix, key),
                    'meta_value': clean_meta_value(meta_object[key])
                }
                try:
                    IntegrationMeta.objects.update_or_create(
                        integration=instance, meta_key=defaults['meta_key'], defaults=defaults
                    )
                except:
                    pass


class SimpleIntegrationActivitySerializer(ContentTypeAnnotatedModelSerializer):
    integration = SimpleIntegrationSerializer()
    user_display_name = serializers.SerializerMethodField()
    summary = serializers.SerializerMethodField()

    class Meta:
        model = IntegrationActivity

    def get_user_display_name(self, obj):
        return obj.fullname or obj.username

    def get_summary(self, obj):
        event_name = obj.event.id
        if event_name == slugs.EVENT_PUSH:
            return 'pushed new code'
        elif event_name in [slugs.EVENT_BRANCH, slugs.EVENT_TAG, slugs.EVENT_PULL_REQUEST, slugs.EVENT_ISSUE, slugs.EVENT_RELEASE, slugs.EVENT_WIKI]:
            msg_map = {
                slugs.EVENT_BRANCH: 'a branch',
                slugs.EVENT_TAG: 'a tag',
                slugs.EVENT_PULL_REQUEST: 'a pull request',
                slugs.EVENT_ISSUE: 'an issue',
                slugs.EVENT_RELEASE: 'a release',
                slugs.EVENT_WIKI: 'a wiki'
            }
            return '%s %s' % (obj.action, msg_map[event_name])
        elif event_name in [slugs.EVENT_COMMIT_COMMENT, slugs.EVENT_ISSUE_COMMENT, slugs.EVENT_PULL_REQUEST_COMMENT]:
            msg_map = {
                slugs.EVENT_COMMIT_COMMENT: 'a commit',
                slugs.EVENT_ISSUE_COMMENT: 'an issue',
                slugs.EVENT_PULL_REQUEST_COMMENT: 'a pull request'
            }
            return 'commented on %s' % msg_map[event_name]
        return None


class TaskPaymentDetailsSerializer(ContentTypeAnnotatedModelSerializer):
    task = SimpleTaskSerializer()

    class Meta:
        model = TaskPayment
        fields = ('task',)


class TaskPaymentSerializer(ContentTypeAnnotatedModelSerializer, DetailAnnotatedModelSerializer):

    class Meta:
        model = TaskPayment
        fields = '__all__'
        details_serializer = TaskPaymentDetailsSerializer


class ParticipantPaymentDetailsSerializer(ContentTypeAnnotatedModelSerializer):
    source = TaskPaymentSerializer()
    participant = SimpleParticipationSerializer()

    class Meta:
        model = ParticipantPayment
        fields = ('source', 'participant')


class ParticipantPaymentSerializer(ContentTypeAnnotatedModelSerializer, DetailAnnotatedModelSerializer):

    class Meta:
        model = ParticipantPayment
        fields = '__all__'
        details_serializer = ParticipantPaymentDetailsSerializer<|MERGE_RESOLUTION|>--- conflicted
+++ resolved
@@ -16,11 +16,7 @@
 from tunga_tasks import slugs
 from tunga_tasks.models import Task, Application, Participation, TimeEntry, ProgressEvent, ProgressReport, \
     Project, IntegrationMeta, Integration, IntegrationEvent, IntegrationActivity, TASK_PAYMENT_METHOD_CHOICES, \
-<<<<<<< HEAD
-    TaskInvoice, Estimate, Quote, WorkActivity, WorkPlan, AbstractEstimate, MultiTaskPaymentKey, TaskPayment
-=======
     TaskInvoice, Estimate, Quote, WorkActivity, WorkPlan, AbstractEstimate, TaskPayment, ParticipantPayment
->>>>>>> 43870916
 from tunga_tasks.notifications import notify_new_task
 from tunga_tasks.signals import application_response, participation_response, task_applications_closed, task_closed, \
     task_integration, estimate_created, estimate_status_changed, quote_status_changed, quote_created, task_approved, \
@@ -243,24 +239,17 @@
     applications = SimpleApplicationSerializer(many=True, source='application_set')
     participation = SimpleParticipationSerializer(many=True, source='participation_set')
     participation_shares = ParticipantShareSerializer(many=True, source='get_participation_shares')
-<<<<<<< HEAD
+    active_participants = SimpleParticipationSerializer(many=True, source='active_participants')
     owner = SimpleUserSerializer()
-=======
-    active_participants = SimpleParticipationSerializer(many=True, source='active_participants')
->>>>>>> 43870916
     pm = SimpleUserSerializer()
-    owner = SimpleUserSerializer()
 
     class Meta:
         model = Task
         fields = (
             'project', 'is_project', 'parent',
             'amount', 'skills', 'applications',
-<<<<<<< HEAD
-            'participation', 'participation_shares', 'owner', 'pm'
-=======
-            'participation', 'participation_shares', 'active_participants', 'pm', 'owner'
->>>>>>> 43870916
+            'participation', 'participation_shares', 'active_participants',
+            'owner', 'pm'
         )
 
 
